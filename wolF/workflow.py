import numpy as np
import os
import pandas as pd
import prefect
import subprocess
import wolf

from wolf.localization import LocalizeToDisk, DeleteDisk


# for genotyping het sites/getting het site coverage
het_pulldown = wolf.ImportTask(
    task_path="git@github.com:getzlab/het_pulldown_from_callstats_TOOL.git",
    commit="a254b76",
    main_task="get_het_coverage_from_callstats",
)


mutect1 = wolf.ImportTask(
    task_path="git@github.com:getzlab/MuTect1_TOOL.git",
    branch="master",
    commit="cdfb5e0"
)

# for phasing
phasing = wolf.ImportTask(
    task_path="git@github.com:getzlab/phasing_TOOL.git", commit="9ae9bd0"
)

# for Hapaseg itself
from . import tasks as hapaseg

# for coverage collection
split_intervals = wolf.ImportTask(
    task_path="git@github.com:getzlab/split_intervals_TOOL.git",
    task_name="split_intervals",
    commit="dc102d8",
)

cov_collect = wolf.ImportTask(
    task_path="git@github.com:getzlab/covcollect.git",
    branch="add-sanity-check",
    main_task="Covcollect",
)

####
# defining reference config generators for hg19 and hg38


# function to manually run to regenerate reference dicts:
def make_ref_dict(bucket, build):
    ref_panel = pd.DataFrame(
        {
            "path": subprocess.check_output(
                f"gsutil ls {bucket}/*.bcf*", shell=True
            )
            .decode()
            .rstrip()
            .split("\n")
        }
    )
    ref_panel = ref_panel.join(
        ref_panel["path"].str.extract(
            ".*(?P<chr>chr[^.]+).*(?P<ext>bcf(?:\.csi)?)"
        )
    )
    ref_panel["key"] = ref_panel["chr"] + "_" + ref_panel["ext"]
    pd.to_pickle(
        ref_panel.loc[:, ["key", "path"]].set_index("key")["path"].to_dict(),
        f"ref_panel.{build}.pickle",
    )


# make_ref_dict("gs://getzlab-workflows-reference_files-oa/hg19/1000genomes", "hg19")
# make_ref_dict("gs://getzlab-workflows-reference_files-oa/hg38/1000genomes", "hg38")

CWD = os.path.dirname(os.path.abspath(__file__))


# hg19
def _hg19_config_gen(wgs):
    hg19_ref_dict = pd.read_pickle(CWD + "/ref_panel.hg19.pickle")

    hg19_ref_config = dict(
        ref_fasta="gs://getzlab-workflows-reference_files-oa/hg19/Homo_sapiens_assembly19.fasta",
        ref_fasta_idx="gs://getzlab-workflows-reference_files-oa/hg19/Homo_sapiens_assembly19.fasta.fai",
        ref_fasta_dict="gs://getzlab-workflows-reference_files-oa/hg19/Homo_sapiens_assembly19.dict",
        genetic_map_file="gs://getzlab-workflows-reference_files-oa/hg19/eagle/genetic_map_hg19_withX.txt.gz",
        common_snp_list="gs://getzlab-workflows-reference_files-oa/hg19/gnomad/gnomAD_MAF10_80pct_45prob.txt",
        cytoband_file="gs://getzlab-workflows-reference_files-oa/hg19/cytoBand.txt",
        repl_file="gs://getzlab-workflows-reference_files-oa/hg19/hapaseg/RT/RT.raw.hg19.pickle",
        faire_file="gs://getzlab-workflows-reference_files-oa/hg19/hapaseg/FAIRE/coverage.dedup.raw.10kb.pickle",
        cfdna_wes_faire_file="gs://getzlab-workflows-reference_files-oa/hg19/hapaseg/FAIRE/coverage.w_cfDNA.dedup.raw.10kb.pickle",
        ref_panel_1000g=hg19_ref_dict,
    )
    # if we're using whole genome we can use the precomputed gc file for 200 bp bins
    # going to leave this for the method to compute until we settle on a bin width
    # hg19_ref_config['gc_file'] = 'gs://opriebe-tmp/GC_hg19_200bp.pickle' if wgs else ""
    hg19_ref_config["gc_file"] = ""

    return hg19_ref_config


# hg38
def _hg38_config_gen(wgs):
    hg38_ref_dict = pd.read_pickle(CWD + "/ref_panel.hg38.pickle")

<<<<<<< HEAD
    hg38_ref_config = dict(
        ref_fasta="gs://getzlab-workflows-reference_files-oa/hg38/gdc/GRCh38.d1.vd1.fa",
        ref_fasta_idx="gs://getzlab-workflows-reference_files-oa/hg38/gdc/GRCh38.d1.vd1.fa.fai",
        ref_fasta_dict="gs://getzlab-workflows-reference_files-oa/hg38/gdc/GRCh38.d1.vd1.dict",
        genetic_map_file="gs://getzlab-workflows-reference_files-oa/hg38/eagle/genetic_map_hg38_withX.txt.gz",
        common_snp_list="gs://getzlab-workflows-reference_files-oa/hg38/hapaseg/snp_list_1000_genome_15pct_with_header_filtered.txt",
        faire_file="gs://getzlab-workflows-reference_files-oa/hg38/hapaseg/FAIRE/coverage.dedup.raw.10kb.hg38.pickle",
        cfdna_wes_faire_file="",  # TODO: cfDNA file needs to be generated for hg38
        cytoband_file="gs://getzlab-workflows-reference_files-oa/hg38/cytoBand.txt",
        repl_file="gs://getzlab-workflows-reference_files-oa/hg38/hapaseg/RT/RT.raw.hg38.pickle",
        ref_panel_1000g=hg38_ref_dict,
=======

    hg38_ref_config= dict(
        ref_fasta = "gs://getzlab-workflows-reference_files-oa/hg38/gdc/GRCh38.d1.vd1.fa",
        ref_fasta_idx = "gs://getzlab-workflows-reference_files-oa/hg38/gdc/GRCh38.d1.vd1.fa.fai",
        ref_fasta_dict = "gs://getzlab-workflows-reference_files-oa/hg38/gdc/GRCh38.d1.vd1.dict",
        genetic_map_file = "gs://getzlab-workflows-reference_files-oa/hg38/eagle/genetic_map_hg38_withX.txt.gz",
        common_snp_list = "gs://getzlab-workflows-reference_files-oa/hg38/hapaseg/snp_list_1000_genome_15pct_with_header_filtered.txt",
        faire_file = 'gs://getzlab-workflows-reference_files-oa/hg38/hapaseg/FAIRE/coverage.dedup.raw.10kb.hg38.pickle',
        cfdna_wes_faire_file = '', # TODO: cfDNA file needs to be generated for hg38
        cytoband_file= 'gs://getzlab-workflows-reference_files-oa/hg38/cytoBand.txt',
        repl_file = 'gs://getzlab-workflows-reference_files-oa/hg38/hapaseg/RT/RT.raw.hg38.pickle',
        ref_panel_1000g = hg38_ref_dict
>>>>>>> 6088031c
    )
    # if we're using whole genome we can use the precomputed gc file for 200 bp bins
    # hg38_ref_config['gc_file'] = 'gs://opriebe-tmp/GC_hg38_2kb.pickle' if wgs else ""
    hg38_ref_config["gc_file"] = ""
    return hg38_ref_config


def workflow(
    callstats_file=None,
    hetsites_file=None,
    genotype_file=None,
    tumor_bam=None,
    tumor_bai=None,
    tumor_coverage_bed=None,
    normal_bam=None,
    normal_bai=None,
    normal_coverage_bed=None,
    tumor_only_genotyping=False,  # backend way of changing to tumor only genotyping; if pipeline is run in tumor_only mode, should automatically set to True
    tumor_only=False,
    genotyping_method="mixture_model",
    single_ended=False,  # coverage collection differs depending on whether BAM is paired end
    ref_genome_build=None,  # must be hg19 or hg38
    ref_fasta_overwrite=None,  # a dictionary of {"ref_fasta":{}, "ref_fasta_idx":{}, "ref_fasta_dict":{}} to overwrite standard fasta files
    target_list=None,
    common_snp_list=None,  # for adding a custom SNP list
    betahyp=4,  # hyperparameter for smoothing initial allelic segmentation. only applicable for whole exomes.
    localization_token=None,
    num_cov_seg_samples=5,
    run_cdp=False,  # option to run coverage DP on WES data
    phased_vcf=None,  # if running for benchmarking, can skip phasing by passsing vcf
    persistent_dry_run=False,
    cleanup_disks=False,
    is_ffpe=False,  # use FAIRE as covariate
    is_cfdna=False,  # use FAIRE (w/ cfDNA samples) as covariate
    extra_covariate_beds=None,
    workspace=None,
    entity_type="pair",  # terra entity type (sample, pair)
    entity_name=None,
):
    # alert for persistent dry run
    if persistent_dry_run:
        # TODO push this message to canine
        print("WARNING: Skipping file localization in dry run!")

    ###
    # tumor-only mode
    if not tumor_only_genotyping:
        tumor_only_genotyping = tumor_only

    # integer target list implies wgs
    bin_width = target_list if isinstance(target_list, int) else 1
    wgs = True if bin_width > 1 else False

    # testing alt counting
    print("warning:setting bin width to one")
    bin_width = 1

    # Select config based on ref genome choice
    if ref_genome_build is None:
        raise ValueError(
            "Reference genome must be specified! Options are 'hg19' or hg38'"
        )
    elif ref_genome_build == "hg19":
        ref_config = _hg19_config_gen(wgs)
    elif ref_genome_build == "hg38":
        ref_config = _hg38_config_gen(wgs)
    else:
        raise ValueError(
            "Reference genome options are 'hg19' or hg38', got {}".format(
                ref_genome_build
            )
        )

    localization_task = LocalizeToDisk(
        files=dict(
            ref_fasta=ref_fasta_overwrite["ref_fasta"]
            if ref_fasta_overwrite is not None
            else ref_config["ref_fasta"],
            ref_fasta_idx=ref_fasta_overwrite["ref_fasta_idx"]
            if ref_fasta_overwrite is not None
            else ref_config["ref_fasta_idx"],
            ref_fasta_dict=ref_fasta_overwrite["ref_fasta_dict"]
            if ref_fasta_overwrite is not None
            else ref_config["ref_fasta_dict"],
            repl_file=ref_config["repl_file"],
            faire_file=ref_config["faire_file"],
            cfdna_wes_faire_file=ref_config["cfdna_wes_faire_file"],
            gc_file=ref_config["gc_file"],
            genetic_map_file=ref_config["genetic_map_file"],
            common_snp_list=ref_config["common_snp_list"]
            if common_snp_list is None
            else common_snp_list,
            cytoband_file=ref_config["cytoband_file"],
            # reference panel
            **ref_config["ref_panel_1000g"],
        ),
        name="Localize_ref_files_HapASeg",
        protect_disk=True,
    )

    #
    # localize BAMs to RODISK
    if tumor_bam is not None and tumor_bai is not None:
        tumor_bam_localization_task = wolf.LocalizeToDisk(
            files={
                "t_bam": tumor_bam,
                "t_bai": tumor_bai,
            },
            name="Localize_T_bam_HapASeg",
            token=localization_token,
            persistent_disk_dry_run=persistent_dry_run,
        )
        collect_tumor_coverage = True
    elif tumor_coverage_bed is not None:
        collect_tumor_coverage = False
    else:
        raise ValueError(
            "You must supply either a tumor BAM+BAI or a tumor coverage BED file!"
        )

    use_normal_coverage = True
    if normal_bam is not None and normal_bai is not None:
        normal_bam_localization_task = wolf.LocalizeToDisk(
            files={"n_bam": normal_bam, "n_bai": normal_bai},
            name="Localize_N_bam_HapASeg",
            token=localization_token,
            persistent_disk_dry_run=persistent_dry_run,
        )
    else:
        print(
            "Normal coverage will not be used as a covariate; ability to regress out germline CNVs may suffer."
        )
        use_normal_coverage = False

    if tumor_coverage_bed is not None:
        collect_tumor_coverage = False

    #
    # collect or load coverage

    # FIXME: hack to account for "chr" in hg38 but not in hg19
    if ref_genome_build == "hg38":
        primary_contigs = ["chr{}".format(i) for i in range(1, 23)] + [
            "chrX",
            "chrY",
            "chrM",
        ]
    else:
        primary_contigs = [str(x) for x in range(1, 23)] + ["X", "Y", "M"]

    # shim task to transform split_intervals files into subset parameters for covcollect task
    @prefect.task
    def interval_gather(interval_files, primary_contigs):
        ints = []
        for f in interval_files:
            ints.append(
                pd.read_csv(
                    f, sep="\t", header=None, names=["chr", "start", "end"]
                )
            )
        # filter non-primary contigs
        full_bed = (
            pd.concat(ints)
            .sort_values(["chr", "start", "end"])
            .astype({"chr": str})
        )
        filtered_bed = full_bed.loc[full_bed.chr.isin(primary_contigs)]
        return filtered_bed

    ## tumor
    if collect_tumor_coverage:
        # create scatter intervals
        tumor_split_intervals_task = split_intervals.split_intervals(
            jobname_suffix="hapaseg_tumor_cov",
            bam=tumor_bam_localization_task["t_bam"],
            bai=tumor_bam_localization_task["t_bai"],
            interval_type="bed",
            selected_chrs=primary_contigs,
            N=100 if wgs else 20,
        )

        tumor_subset_intervals = interval_gather(
            tumor_split_intervals_task["interval_files"], primary_contigs
        )

        # dispatch coverage scatter
        tumor_cov_collect_task = cov_collect(
            inputs=dict(
                bam=tumor_bam_localization_task["t_bam"],
                bai=tumor_bam_localization_task["t_bai"],
                intervals=target_list,
                subset_chr=tumor_subset_intervals["chr"],
                subset_start=tumor_subset_intervals["start"],
                subset_end=tumor_subset_intervals["end"],
                single_ended=single_ended,
            )
        )

        # gather tumor coverage
        tumor_cov_gather_task = wolf.Task(
            name="gather_tumor_coverage",
            inputs={"coverage_beds": [tumor_cov_collect_task["coverage"]]},
            script="\n".join(
                [
                    """cat $(cat ${coverage_beds}) > coverage_cat.bed""",
                    """awk -F'\t' "NF != 9 {exit 1}" coverage_cat.bed""",
                ]
            ),
            outputs={"coverage": "coverage_cat.bed"},
        )
    else:
        tumor_cov_gather_task = {"coverage": tumor_coverage_bed}

    ## normal
    if use_normal_coverage:
        if normal_coverage_bed is None:
            # create scatter intervals
            normal_split_intervals_task = split_intervals.split_intervals(
                jobname_suffix="hapaseg_normal_cov",
                bam=normal_bam_localization_task["n_bam"],
                bai=normal_bam_localization_task["n_bai"],
                interval_type="bed",
                selected_chrs=primary_contigs,
                N=100 if wgs else 20,
            )

            normal_subset_intervals = interval_gather(
                normal_split_intervals_task["interval_files"], primary_contigs
            )

            # dispatch coverage scatter
            normal_cov_collect_task = cov_collect(
                inputs=dict(
                    bam=normal_bam_localization_task["n_bam"],
                    bai=normal_bam_localization_task["n_bai"],
                    intervals=target_list,
                    subset_chr=normal_subset_intervals["chr"],
                    subset_start=normal_subset_intervals["start"],
                    subset_end=normal_subset_intervals["end"],
                    single_ended=single_ended,
                )
            )

            # gather normal coverage
            normal_cov_gather_task = wolf.Task(
                name="gather_normal_coverage",
                inputs={"coverage_beds": [normal_cov_collect_task["coverage"]]},
                script="\n".join(
                    [
                        """cat $(cat ${coverage_beds}) > coverage_cat.bed""",
                        """awk -F'\t' "NF != 9 {exit 1}" coverage_cat.bed""",
                    ]
                ),
                outputs={"coverage": "coverage_cat.bed"},
            )
        else:
            normal_cov_gather_task = {"coverage": normal_coverage_bed}

    # get het site coverage/genotypes from callstats
    if callstats_file is not None:
        hp_coverage = het_pulldown(
            inputs=dict(
                callstats_file=callstats_file,
                common_snp_list=localization_task["common_snp_list"],
                ref_fasta=localization_task["ref_fasta"],
                ref_fasta_idx=localization_task["ref_fasta_idx"],
                ref_fasta_dict=localization_task["ref_fasta_dict"],
                method=genotyping_method,
                tumor_only=tumor_only_genotyping,
                pod_min_depth=10
                if wgs
                else 4,  # normal min genotyping depth; set lower for exomes due to bait falloff (normal coverage in flanking regions will be proportionally much lower than tumor coverage)
                min_tumor_depth=1
                if wgs
                else 10,  # tumor min coverage; set higher for exomes due to off-target signal being noisier
            )
        )

    # for benchmarking we pass a hetsites file
    elif hetsites_file is not None:
        if genotype_file is not None:
            hp_coverage = {
                "tumor_hets": hetsites_file,
                "normal_hets": "",
                "normal_genotype": genotype_file,
            }
        elif phased_vcf is not None:
            hp_coverage = {"tumor_hets": hetsites_file, "normal_hets": ""}
        else:
            raise ValueError(
                "Must provide either genotype file to run phasing or phased vcf to skip phasing"
            )

    # otherwise, run M1 and get it from the BAM
    elif tumor_bam is not None and normal_bam is not None:
        # split het sites file uniformly
        split_het_sites = wolf.Task(
            name="split_het_sites",
            inputs={
                "snp_list": localization_task["common_snp_list"],
                "chunk_size": 10000 if wgs else 150000,
            },
            script="""
          set -eux
          grep '^@' ${snp_list} > header
          sed '/^@/d' ${snp_list} | split -l ${chunk_size} -d -a 4 --filter 'cat header /dev/stdin > $FILE' --additional-suffix '.picard' - snp_list_chunk
          """,
            outputs={"snp_list_shards": "snp_list_chunk*"},
        )

        m1_task = mutect1.mutect1(
            inputs=dict(
                pairName="het_coverage",
                caseName="tumor",
                ctrlName="normal",
                t_bam=tumor_bam_localization_task["t_bam"],
                t_bai=tumor_bam_localization_task["t_bai"],
                n_bam=normal_bam_localization_task["n_bam"]
                if not tumor_only
                else "",
                n_bai=normal_bam_localization_task["n_bai"]
                if not tumor_only
                else "",
                fracContam=0,
                refFasta=localization_task["ref_fasta"],
                refFastaIdx=localization_task["ref_fasta_idx"],
                refFastaDict=localization_task["ref_fasta_dict"],
                intervals=split_het_sites["snp_list_shards"],
                exclude_chimeric=True,
                max_mismatch_baseq_sum=1000,  # set high to prevent physically phased SNPs from being removed
                force_calling=True,
                zip_output=True,
                output_wigs=False,
            ),
            name="MuTect1FC_HapASeg",
        )

        # running gather on mutect intervals
        gatherMutect1 = mutect1.gatherMuTect1(
            inputs={
                "pairName": "het_coverage",
                "ctrlName": "normal",
                "caseName": "tumor",
                "mutect1_cs": [m1_task["mutect1_cs"]],
                "mutect1_vcf": [m1_task["mutect1_vcf"]],
            },
            name="gatherMuTect1FC_HapASeg",
        )

        hp_coverage = het_pulldown(
            inputs=dict(
                callstats_file=gatherMutect1["mutect1_cs"],
                common_snp_list=localization_task["common_snp_list"],
                ref_fasta=localization_task["ref_fasta"],
                ref_fasta_idx=localization_task["ref_fasta_idx"],
                ref_fasta_dict=localization_task["ref_fasta_dict"],
                method=genotyping_method,
                tumor_only=tumor_only_genotyping,
                pod_min_depth=10
                if wgs
                else 4,  # normal min genotyping depth; set lower for exomes due to bait falloff (normal coverage in flanking regions will be proportionally much lower than tumor coverage)
                min_tumor_depth=1
                if wgs
                else 10,  # tumor min coverage; set higher for exomes due to off-target signal being noisier
            )
        )
        # hp_gather = het_pulldown.gather_het_coverage(
        #     inputs = {
        #         "tumor_hets" : hp_coverage["tumor_hets"],
        #         "normal_hets" : hp_coverage["normal_hets"],
        #         "normal_genotype" : hp_coverage["normal_genotype"]
        #     }
        # )

    else:
        raise ValueError(
            "You must either provide a callstats file or tumor+normal BAMs to collect SNP coverage"
        )

    # run phasing if we don't have a phased vcf passed
    if phased_vcf is None:
        # shim task to convert output of het pulldown to VCF
        convert_task = wolf.Task(
            name="convert_het_pulldown",
            inputs={
                "genotype_file": hp_coverage["normal_genotype"],
                "sample_name": "test",  # TODO: allow to be specified
                "ref_fasta": localization_task["ref_fasta"],
                "ref_fasta_idx": localization_task["ref_fasta_idx"],
                "ref_fasta_dict": localization_task["ref_fasta_dict"],
            },
            script=r"""
        set -eux
        bcftools convert --tsv2vcf ${genotype_file} -c CHROM,POS,AA -s ${sample_name} \
          -f ${ref_fasta} -Ou -o all_chrs.bcf && bcftools index all_chrs.bcf
        for chr in $(bcftools view -h all_chrs.bcf | ssed -nR '/^##contig/s/.*ID=(.*),.*/\1/p' | head -n24); do
          bcftools view -Ou -r ${chr} -o ${chr}.chrsplit.bcf all_chrs.bcf && bcftools index ${chr}.chrsplit.bcf
        done
        """,
            outputs={"bcf": "*.chrsplit.bcf", "bcf_idx": "*.chrsplit.bcf.csi"},
            docker="gcr.io/broad-getzlab-workflows/base_image:v0.0.5",
        )

        #
        # ensure that BCFs/indices/reference BCFs are in the same order
        @prefect.task
        def order_indices(bcf_path, bcf_idx_path, localization_task):
            # BCFs
            F = pd.DataFrame(dict(bcf_path=bcf_path))
            F = F.set_index(
                F["bcf_path"]
                .apply(os.path.basename)
                .str.replace(r"^((?:chr)?(?:[^.]+)).*", r"\1")
            )

            # indices
            F2 = pd.DataFrame(dict(bcf_idx_path=bcf_idx_path))
            F2 = F2.set_index(
                F2["bcf_idx_path"]
                .apply(os.path.basename)
                .str.replace(r"^((?:chr)?(?:[^.]+)).*", r"\1")
            )

            F = F.join(F2)

            # prepend "chr" to F's index if it's missing
            idx = ~F.index.str.contains("^chr")
            if idx.any():
                new_index = F.index.values
                new_index[idx] = "chr" + F.index[idx]
                F = F.set_index(new_index)

            # reference panel BCFs
            R = pd.DataFrame({"path": localization_task}).reset_index()
            F = F.join(
                R.join(
                    R.loc[
                        R["index"].str.contains("^chr.*_bcf$"), "index"
                    ].str.extract(r"(?P<chr>chr[^_]+)"),
                    how="right",
                )
                .set_index("chr")
                .drop(columns=["index"])
                .rename(columns={"path": "ref_bcf"}),
                how="inner",
            )
            F = F.join(
                R.join(
                    R.loc[
                        R["index"].str.contains("^chr.*csi$"), "index"
                    ].str.extract(r"(?P<chr>chr[^_]+)"),
                    how="right",
                )
                .set_index("chr")
                .drop(columns=["index"])
                .rename(columns={"path": "ref_bcf_idx"}),
                how="inner",
            )

            return F

        F = order_indices(
            convert_task["bcf"], convert_task["bcf_idx"], localization_task
        )

        #
        # run Eagle, per chromosome
        eagle_task = phasing.eagle(
            inputs=dict(
                genetic_map_file=localization_task["genetic_map_file"],
                vcf_in=F["bcf_path"],
                vcf_idx_in=F["bcf_idx_path"],
                vcf_ref=F["ref_bcf"],
                vcf_ref_idx=F["ref_bcf_idx"],
                output_file_prefix="foo",
                num_threads=2,
            ),
            resources={"cpus-per-task": 2, "mem": "4G"},
            outputs={"phased_vcf": "foo.vcf"},
        )

        # TODO: run whatshap
        # when we include this, define combine_task without inputs and call it twice,
        # once for eagle, once for whatshap

        #
        # combine VCFs
        combine_task = wolf.Task(
            name="combine_vcfs",
            inputs={"vcf_array": [eagle_task["phased_vcf"]]},
            script="bcftools concat -O u $(cat ${vcf_array} | tr '\n' ' ') | bcftools sort -O v -o combined.vcf",
            outputs={"combined_vcf": "combined.vcf"},
            docker="gcr.io/broad-getzlab-workflows/base_image:v0.0.5",
        )
    else:
        combine_task = {"combined_vcf": phased_vcf}
    #
    # run HapASeg

    # load SNPs
    hapaseg_load_snps_task = hapaseg.Hapaseg_load_snps(
        inputs={
            "phased_VCF": combine_task["combined_vcf"],
            "tumor_allele_counts": hp_coverage["tumor_hets"],
            "normal_allele_counts": hp_coverage["normal_hets"],
            "cytoband_file": localization_task["cytoband_file"],
            "ref_file_path": localization_task["ref_fasta"],
        }
    )

    # get intervals for burnin
    @prefect.task
    def get_chunks(scatter_chunks):
        return pd.read_csv(scatter_chunks, sep="\t")

    chunks = get_chunks(hapaseg_load_snps_task["scatter_chunks"])

    # burnin chunks
    hapaseg_burnin_task = hapaseg.Hapaseg_burnin(
        inputs={
            "allele_counts": hapaseg_load_snps_task["allele_counts"],
            "start": chunks["start"],
            "end": chunks["end"],
            "betahyp": -1 if wgs else 0,
        }
    )

    # concat burned in chunks, infer reference bias
    hapaseg_concat_task = hapaseg.Hapaseg_concat(
        inputs={
            "chunks": [hapaseg_burnin_task["burnin_MCMC"]],
            "scatter_intervals": hapaseg_load_snps_task["scatter_chunks"],
        }
    )

    # run on arms
    hapaseg_arm_AMCMC_task = hapaseg.Hapaseg_amcmc(
        inputs={
            "amcmc_object": hapaseg_concat_task["arms"],
            "ref_bias": hapaseg_concat_task["ref_bias"],
            "betahyp": -1 if wgs else betahyp,
        }
    )

    #    hapaseg_arm_concat_task = hapaseg.Hapaseg_concat_arms(
    #        inputs={
    #        "arm_results":[hapaseg_arm_AMCMC_task["arm_level_MCMC"]],
    #        "ref_fasta":localization_task["ref_fasta"] #pickle load will import capy
    #        }
    #    )
    #    @prefect.task
    #    def get_arm_samples_range(arm_concat_object):
    #        obj = np.load(arm_concat_object)
    #        n_samples_range = list(range(int(obj["n_samps"])))
    #        return n_samples_range
    #
    #    n_samps_range = get_arm_samples_range(hapaseg_arm_concat_task["num_samples_obj"])

    # concat arm level results
    arm_concat = wolf.Task(
        name="concat_arm_level_results",
        inputs={"arm_results": [hapaseg_arm_AMCMC_task["arm_level_MCMC"]]},
        script=""" python -c "
import pickle
import pandas as pd
import tempfile

arm_results = open('${arm_results}', 'r').read().split()
A = []
for arm_file in arm_results:
    with open(arm_file, 'rb') as f:
        H = pickle.load(f)
        A.append(pd.Series({ 'chr' : H.P['chr'].iloc[0], 'start' : H.P['pos'].iloc[0], 'end' : H.P['pos'].iloc[-1], 'results' : H }))

# get into order
A = pd.concat(A, axis = 1).T.sort_values(['chr', 'start', 'end']).reset_index(drop = True)

# save
A.to_pickle('./concat_arms.pickle')
"
""",
        outputs={"all_arms_obj": "concat_arms.pickle"},
        docker="gcr.io/broad-getzlab-workflows/hapaseg:v1021",
    )

    ## run DP

    hapaseg_allelic_DP_task = hapaseg.Hapaseg_allelic_DP(
        inputs={
            "seg_dataframe": arm_concat["all_arms_obj"],
            # "seg_dataframe" : hapaseg_arm_concat_task["arm_cat_results_pickle"],
            "cytoband_file": localization_task["cytoband_file"],
            "wgs": wgs,
            "ref_fasta": localization_task["ref_fasta"],
            "ref_fasta_idx": localization_task[
                "ref_fasta_idx"
            ],  # not used; just supplied for symlink
            "ref_fasta_dict": localization_task[
                "ref_fasta_dict"
            ],  # not used; just supplied for symlink
        }
    )

    #
    # coverage tasks
    #

    # prepare coverage MCMC
    prep_cov_mcmc_task = hapaseg.Hapaseg_prepare_coverage_mcmc(
        inputs={
            "coverage_csv": tumor_cov_gather_task[
                "coverage"
            ],  # each scatter result is the same
            "allelic_clusters_object": hapaseg_allelic_DP_task[
                "cluster_and_phase_assignments"
            ],
            "SNPs_pickle": hapaseg_allelic_DP_task["all_SNPs"],
            "segmentations_pickle": hapaseg_allelic_DP_task[
                "segmentation_breakpoints"
            ],
            "repl_pickle": localization_task["repl_file"],
            "faire_pickle": ""
            if (not is_ffpe and not is_cfdna)
            else (
                localization_task["cfdna_wes_faire_file"]
                if (is_cfdna and not wgs)
                else localization_task["faire_file"]
            ),
            "gc_pickle": localization_task["gc_file"]
            if ref_config["gc_file"] != ""
            else "",
            "normal_coverage_csv": normal_cov_gather_task["coverage"]
            if use_normal_coverage
            else "",
            "extra_covariates": [extra_covariate_beds]
            if extra_covariate_beds is not None
            else "",
            "ref_fasta": localization_task["ref_fasta"],
            "bin_width": bin_width,
            "wgs": wgs,
        }
    )

    # shim task to get number of allelic segments
    #   (coverage MCMC will be scattered over each allelic segment)
    @prefect.task
    def get_N_seg_groups(idx_file):
        indices = np.r_[np.genfromtxt(idx_file, delimiter="\n", dtype=int)]
        return list(indices)

    cov_mcmc_shards_list = get_N_seg_groups(
        prep_cov_mcmc_task["allelic_seg_idxs"]
    )

    # TODO: modify burnin task to subset to these indices

    # coverage MCMC burnin(?) <- do we still need to burnin separately?
    cov_mcmc_scatter_task = hapaseg.Hapaseg_coverage_mcmc_by_Aseg(
        inputs={
            "preprocess_data": prep_cov_mcmc_task["preprocess_data"],
            "allelic_seg_indices": prep_cov_mcmc_task["allelic_seg_groups"],
            "allelic_seg_scatter_idx": cov_mcmc_shards_list,
            "num_draws": num_cov_seg_samples,
            "bin_width": bin_width,
        }
    )

    # collect coverage MCMC
    cov_mcmc_gather_task = hapaseg.Hapaseg_collect_coverage_mcmc(
        inputs={
            "cov_mcmc_files": [cov_mcmc_scatter_task["cov_segmentation_data"]],
            "cov_df_pickle": prep_cov_mcmc_task["cov_df_pickle"],
            "seg_indices_pickle": prep_cov_mcmc_task["allelic_seg_groups"],
            "bin_width": bin_width,
            "cytoband_file": localization_task["cytoband_file"],
        }
    )

    # get the adp draw number from the preprocess data object
    @prefect.task
    def _get_ADP_draw_num(preprocess_data_obj):
        return int(np.load(preprocess_data_obj)["adp_cluster"])

    adp_draw_num = _get_ADP_draw_num(prep_cov_mcmc_task["preprocess_data"])

    # only run cov DP if using exomes. genomes should have enough bins in each segment
    if not wgs and run_cdp:
        # coverage DP
        cov_dp_task = hapaseg.Hapaseg_coverage_dp(
            inputs={
                "f_cov_df": prep_cov_mcmc_task["cov_df_pickle"],
                "cov_mcmc_data": cov_mcmc_gather_task["cov_collected_data"],
                "num_segmentation_samples": num_cov_seg_samples,  # this argument get overwritten TODO:make it optional
                "num_dp_samples": 5,
                "sample_idx": list(range(num_cov_seg_samples)),
                "bin_width": bin_width,
            }
        )

        # generate acdp dataframe
        gen_acdp_task = hapaseg.Hapaseg_acdp_generate_df(
            inputs={
                "SNPs_pickle": hapaseg_allelic_DP_task[
                    "all_SNPs"
                ],  # each scatter result is the same
                "allelic_clusters_object": hapaseg_allelic_DP_task[
                    "cluster_and_phase_assignments"
                ],
                "cdp_filepaths": [cov_dp_task["cov_dp_object"]],
                "allelic_draw_index": adp_draw_num,
                "ref_file_path": localization_task["ref_fasta"],
                "bin_width": bin_width,
            }
        )
        # run acdp
        acdp_task = hapaseg.Hapaseg_run_acdp(
            inputs={
                "cov_seg_data": cov_mcmc_gather_task["cov_collected_data"],
                "acdp_df": gen_acdp_task["acdp_df_pickle"],
                "num_samples": num_cov_seg_samples,
                "cytoband_file": localization_task["cytoband_file"],
                "opt_cdp_idx": gen_acdp_task["opt_cdp_idx"],
                "lnp_data_pickle": gen_acdp_task["lnp_data_pickle"],
                "wgs": wgs,
            }
        )
    else:
        # otherwise generate acdp dataframe directly from cov_mcmc results
        gen_acdp_task = hapaseg.Hapaseg_acdp_generate_df(
            inputs={
                "SNPs_pickle": hapaseg_allelic_DP_task[
                    "all_SNPs"
                ],  # each scatter result is the same
                "allelic_clusters_object": hapaseg_allelic_DP_task[
                    "cluster_and_phase_assignments"
                ],
                "cov_df_pickle": prep_cov_mcmc_task["cov_df_pickle"],
                "cov_seg_data": cov_mcmc_gather_task["cov_collected_data"],
                "ref_file_path": localization_task["ref_fasta"],
                "allelic_draw_index": adp_draw_num,
                "bin_width": bin_width,
                "wgs": wgs,
            }
        )

        # run acdp
        acdp_task = hapaseg.Hapaseg_run_acdp(
            inputs={
                "cov_seg_data": cov_mcmc_gather_task["cov_collected_data"],
                "acdp_df": gen_acdp_task["acdp_df_pickle"],
                "num_samples": num_cov_seg_samples,
                "cytoband_file": localization_task["cytoband_file"],
                "opt_cdp_idx": gen_acdp_task["opt_cdp_idx"],
                "wgs": wgs,
                "lnp_data_pickle": gen_acdp_task["lnp_data_pickle"],
                "use_single_draw": True,  # for now only use single best draw for wgs
            }
        )

        # create final summary plot
        summary_plot_task = hapaseg.Hapaseg_summary_plot(
            inputs={
                "snps_pickle": hapaseg_allelic_DP_task["all_SNPs"],
                "adp_results": hapaseg_allelic_DP_task[
                    "cluster_and_phase_assignments"
                ],
                "segmentations_pickle": hapaseg_allelic_DP_task[
                    "segmentation_breakpoints"
                ],
                "acdp_model": acdp_task["acdp_model_pickle"],
                "ref_fasta": localization_task["ref_fasta"],
                "cytoband_file": localization_task["cytoband_file"],
                "hapaseg_segfile": acdp_task["hapaseg_segfile"],
            }
        )

    #    @prefect.task
    #    def determine_output_segfile(opt_txt_file, clustered_segs, unclustered_segs):
    #        purity = pd.read_csv(opt_txt_file, sep='\t').iloc[0]['purity']
    #        if purity > 0.25:
    #            return clustered_segs
    #        else:
    #            return unclustered_segs
    #
    #    out_segfile = determine_output_segfile(acdp_task["opt_fit_params"], acdp_task["acdp_segfile"], acdp_task["unclustered_segs"])

    if cleanup_disks:
        # cleanup by deleting bam disks. we make seperate tasks for the bams
        if (
            not persistent_dry_run
            and tumor_bam is not None
            and tumor_bai is not None
        ):
            delete_tbams_task = DeleteDisk(
                inputs={
                    "disk": [
                        tumor_bam_localization_task["t_bam"],
                        tumor_bam_localization_task["t_bai"],
                    ],
                    "upstream": [m1_task["mutect1_cs"]]
                    if callstats_file is None
                    else tumor_cov_gather_task["coverage"],
                }
            )

        if (
            not persistent_dry_run
            and normal_bam is not None
            and normal_bai is not None
        ):
            delete_nbams_task = DeleteDisk(
                inputs={
                    "disk": [
                        normal_bam_localization_task["n_bam"],
                        normal_bam_localization_task["n_bai"],
                    ],
                    "upstream": [m1_task["mutect1_cs"]],
                }
            )

    output_dict = {
        "tumor_hets": hp_coverage["tumor_hets"],
        "normal_hets": hp_coverage["normal_hets"],
        "ref_bias": hapaseg_concat_task["ref_bias"],
        "coverage_mcmc_segplot": cov_mcmc_gather_task["seg_plot"],
        "ADP_plot": hapaseg_allelic_DP_task["SNP_plot"],
        "acdp_optimal_fit_params": acdp_task["acdp_optimal_fit_params"],
        "acdp_clusters_plot": acdp_task["acdp_clusters_plot"],
        "acdp_tuples_plot": acdp_task["acdp_tuples_plot"],
        "acdp_genome_plots": acdp_task["acdp_genome_plots"],
        "hapaseg_segfile": acdp_task["hapaseg_segfile"],
        "absolute_segfile": acdp_task["absolute_segfile"],
        "hapaseg_skip_acdp_segfile": acdp_task["hapaseg_skip_acdp_segfile"],
        "hapaseg_summary_plot": summary_plot_task["hapaseg_summary_plot"],
        "tumor_cov_bed": tumor_cov_gather_task["coverage"],
    }

    if use_normal_coverage:
        output_dict["normal_cov_bed"] = normal_cov_gather_task["coverage"]

    # sync workspace if passed
    if workspace is not None:
        sync_task = wolf.fc.SyncToWorkspace(
            nameworkspace=workspace,
            entity_type=entity_type,
            entity_name=entity_name,
            attr_map=output_dict,
        )

    return output_dict<|MERGE_RESOLUTION|>--- conflicted
+++ resolved
@@ -19,7 +19,7 @@
 mutect1 = wolf.ImportTask(
     task_path="git@github.com:getzlab/MuTect1_TOOL.git",
     branch="master",
-    commit="cdfb5e0"
+    commit="cdfb5e0",
 )
 
 # for phasing
@@ -105,32 +105,17 @@
 def _hg38_config_gen(wgs):
     hg38_ref_dict = pd.read_pickle(CWD + "/ref_panel.hg38.pickle")
 
-<<<<<<< HEAD
     hg38_ref_config = dict(
         ref_fasta="gs://getzlab-workflows-reference_files-oa/hg38/gdc/GRCh38.d1.vd1.fa",
         ref_fasta_idx="gs://getzlab-workflows-reference_files-oa/hg38/gdc/GRCh38.d1.vd1.fa.fai",
         ref_fasta_dict="gs://getzlab-workflows-reference_files-oa/hg38/gdc/GRCh38.d1.vd1.dict",
         genetic_map_file="gs://getzlab-workflows-reference_files-oa/hg38/eagle/genetic_map_hg38_withX.txt.gz",
-        common_snp_list="gs://getzlab-workflows-reference_files-oa/hg38/hapaseg/snp_list_1000_genome_15pct_with_header_filtered.txt",
+        common_snp_list="gs://getzlab-workflows-reference_files-oa/hg38/hapaseg/snp_list_1000_genome_15pct_with_header_filtered_filtered.txt",
         faire_file="gs://getzlab-workflows-reference_files-oa/hg38/hapaseg/FAIRE/coverage.dedup.raw.10kb.hg38.pickle",
         cfdna_wes_faire_file="",  # TODO: cfDNA file needs to be generated for hg38
         cytoband_file="gs://getzlab-workflows-reference_files-oa/hg38/cytoBand.txt",
         repl_file="gs://getzlab-workflows-reference_files-oa/hg38/hapaseg/RT/RT.raw.hg38.pickle",
         ref_panel_1000g=hg38_ref_dict,
-=======
-
-    hg38_ref_config= dict(
-        ref_fasta = "gs://getzlab-workflows-reference_files-oa/hg38/gdc/GRCh38.d1.vd1.fa",
-        ref_fasta_idx = "gs://getzlab-workflows-reference_files-oa/hg38/gdc/GRCh38.d1.vd1.fa.fai",
-        ref_fasta_dict = "gs://getzlab-workflows-reference_files-oa/hg38/gdc/GRCh38.d1.vd1.dict",
-        genetic_map_file = "gs://getzlab-workflows-reference_files-oa/hg38/eagle/genetic_map_hg38_withX.txt.gz",
-        common_snp_list = "gs://getzlab-workflows-reference_files-oa/hg38/hapaseg/snp_list_1000_genome_15pct_with_header_filtered.txt",
-        faire_file = 'gs://getzlab-workflows-reference_files-oa/hg38/hapaseg/FAIRE/coverage.dedup.raw.10kb.hg38.pickle',
-        cfdna_wes_faire_file = '', # TODO: cfDNA file needs to be generated for hg38
-        cytoband_file= 'gs://getzlab-workflows-reference_files-oa/hg38/cytoBand.txt',
-        repl_file = 'gs://getzlab-workflows-reference_files-oa/hg38/hapaseg/RT/RT.raw.hg38.pickle',
-        ref_panel_1000g = hg38_ref_dict
->>>>>>> 6088031c
     )
     # if we're using whole genome we can use the precomputed gc file for 200 bp bins
     # hg38_ref_config['gc_file'] = 'gs://opriebe-tmp/GC_hg38_2kb.pickle' if wgs else ""
