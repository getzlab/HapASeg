--- conflicted
+++ resolved
@@ -835,10 +835,7 @@
                    "normal_hets": hp_task["normal_hets"],
                    "ref_bias": hapaseg_concat_task["ref_bias"],
                    "coverage_mcmc_segplot": cov_mcmc_gather_task["seg_plot"],
-<<<<<<< HEAD
-=======
                    "ADP_plot": hapaseg_allelic_DP_task["SNP_plot"],
->>>>>>> 156ec75f
                    "acdp_optimal_fit_params": acdp_task["acdp_optimal_fit_params"],
                    "acdp_clusters_plot": acdp_task["acdp_clusters_plot"],
                    "acdp_tuples_plot": acdp_task["acdp_tuples_plot"],
