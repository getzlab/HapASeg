import wolf
import sys

from sim_file_generation_tasks import *
from output_comparison_tasks import *
from wolf.localization import LocalizeToDisk
from gatk_wolf_task.gatk_wolf_task import GATK_CNV_Workflow
from ascat_wolf_task.ascat_wolf_task import ASCAT
from facets_wolf_task.facets_wolf_task import Facets
from hatchet_wolf_task.hatchet_wolf_task import HATCHET_Depths, HATCHET_Main

sys.path.append('../wolF/')
from workflow import workflow as HapASeg_Workflow

#HapASeg
def HapASeg_Sim_Workflow(sim_profile=None,
                         purity=None,
                         sample_label=None,
                         normal_vcf_path=None,
                         phased_vcf_path=None, # path to phased vcf (cached eagle output)
                         hetsite_depth_path=None,
                         covcollect_path=None,
                         genotype_file=None, # normal genotype of NA12878
                         ref_build=None,
                         ref_fasta=None,
                         cytoband_file=None,
                         ground_truth_seg_file=None,
                         target_list=2000
                ):
    localization_task = LocalizeToDisk(files = {
                                    "normal_vcf":normal_vcf_path,
                                    "hetsite_depth":hetsite_depth_path,
                                    "covcollect": covcollect_path,
                                    "phased_vcf":phased_vcf_path,
                                    "target_list" : target_list if not isinstance(target_list, int) else "",
                                    "ref_fasta" : ref_fasta,
                                    "cytoband_file" : cytoband_file
                                    })
    generate_hapaseg_files_task = Generate_HapASeg_Sim_Data( inputs = {
                                    "sim_profile": sim_profile,
                                    "purity":purity,
                                    "sample_label":sample_label,
                                    "normal_vcf_path":localization_task["normal_vcf"],
                                    "hetsite_depth_path": localization_task["hetsite_depth"],
                                    "covcollect_path":localization_task["covcollect"]
                                    })

    hapaseg_seg_file = HapASeg_Workflow(hetsites_file = generate_hapaseg_files_task["hapaseg_hets"],
                                   tumor_coverage_bed = generate_hapaseg_files_task["hapaseg_coverage_bed"],
                                   phased_vcf = localization_task["phased_vcf"],
                                   ref_genome_build = ref_build,
                                   target_list = target_list if isinstance(target_list, int) else localization_task["target_list"]
                                   )
    
    hapaseg_downstream = Downstream_HapASeg_Analysis(inputs = {
                                   "hapaseg_seg_file": hapaseg_seg_file,
                                   "ground_truth_seg_file": ground_truth_seg_file,
                                   "sample_name": f"{sample_label}_{purity}",
                                   "ref_fasta": localization_task["ref_fasta"],
                                   "cytoband_file": localization_task["cytoband_file"]
                        })
    
#GATK
def GATK_Sim_Workflow(sim_profile = None,
                      purity = None,
                      sample_label = None,
                      normal_vcf_path = None,
                      variant_depth_path = None,
                      coverage_tsv_path = None,
                      sim_normal_allelecounts_path=None,
                      raw_gatk_allelecounts_path=None,
                      raw_gatk_coverage_path=None,
                      sequence_dictionary=None,
                      count_panel="",
                      annotated_intervals="",
                      ground_truth_seg_file=None,
                      ref_fasta = None,
                      cytoband_file=None
        ):

    if (count_panel == "" and annotated_intervals == "") or (count_panel != "" and annotated_intervals != ""):
        raise ValueError("Must provide either a count panel OR a annotated intervals file")
    
    localization_task = LocalizeToDisk(files = {
                            "normal_vcf": normal_vcf_path,
                            "variant_depth":variant_depth_path,
                            "coverage_tsv":coverage_tsv_path,
                            "sim_normal_allelecounts":sim_normal_allelecounts_path,
                            "raw_gatk_allelecounts":raw_gatk_allelecounts_path,
                            "raw_gatk_coverage":raw_gatk_coverage_path,
                            "seq_dict":sequence_dictionary,
                            "count_panel":count_panel,
                            "annotated_intervals":annotated_intervals,
                            "ref_fasta": ref_fasta,
                            "cytoband_file":cytoband_file
                         })
                            
    generate_gatk_data_task = Generate_GATK_Sim_Data(
              inputs = {"sim_profile": sim_profile,
                        "purity": purity,
                        "sample_label": sample_label,
                        "normal_vcf_path": localization_task["normal_vcf"],
                        "variant_depth_path": localization_task["variant_depth"],
                        "coverage_tsv_path": localization_task["coverage_tsv"],
                        "sim_normal_allelecounts_path": localization_task["sim_normal_allelecounts"],
                        "raw_gatk_allelecounts_path":localization_task["raw_gatk_allelecounts"],
                        "raw_gatk_coverage_path":localization_task["raw_gatk_coverage"]
                       }
                )    
    gatk_segfile = GATK_CNV_Workflow(sample_name = sample_label + f'_{purity}',
                      tumor_frag_counts_hdf5 = generate_gatk_data_task["tumor_frag_counts"],
                      tumor_allele_counts = generate_gatk_data_task["tumor_allele_counts"],
                      count_panel = localization_task["count_panel"] if count_panel != "" else "",
                      annotated_intervals=localization_task["annotated_intervals"] if annotated_intervals != "" else "",
                      sequence_dictionary = localization_task["seq_dict"]
                     )

    gatk_downstream = Downstream_GATK_Analysis(
              inputs={"gatk_sim_cov_input": generate_gatk_data_task["tumor_coverage_tsv"],
                      "gatk_sim_acounts" : generate_gatk_data_task["tumor_allele_counts"],
                      "gatk_seg_file" : gatk_segfile,
                      "ground_truth_seg_file": ground_truth_seg_file,
                      "sample_name": f"{sample_label}_{purity}",
                      "ref_fasta": localization_task["ref_fasta"],
                      "cytoband_file": localization_task["cytoband_file"]
                    }
            )

# Facets
def Facets_Sim_Workflow(sim_profile = None,
                      purity = None,
                      sample_label = None,
                      normal_vcf_path = None,
                      variant_depth_path = None,
                      filtered_variants_path = None,
                      ground_truth_seg_file=None,
                      ref_fasta=None,
                      cytoband_file=None
                ):
    localization_task = LocalizeToDisk(files = {"normal_vcf":normal_vcf_path,
                                                "variant_depth":variant_depth_path,
                                                "filtered_variants":filtered_variants_path,
                                                "ref_fasta": ref_fasta,
                                                "cytoband_file": cytoband_file
                                               }
                                     ) 

    generate_facets_data_task = Generate_Facets_Sim_Data(inputs = {
                                    "sim_profile" : sim_profile,
                                    "purity": purity,
                                    "sample_label": sample_label,
                                    "normal_vcf_path":localization_task["normal_vcf"],
                                    "variant_depth_path": localization_task["variant_depth"],
                                    "filtered_variants_path": localization_task["filtered_variants"]
                                    })

    run_facets_task = Facets(inputs = {"snp_counts": generate_facets_data_task["facets_input_counts"]})
    
    facets_downstream = Downstream_Facets_Analysis(
                            inputs={"facets_input_counts": generate_facets_data_task["facets_input_counts"],
                                    "facets_seg_file": run_facets_task["facets_seg_file"],
                                     "ground_truth_seg_file": ground_truth_seg_file,
                                     "sample_name": f"{sample_label}_{purity}",
                                     "ref_fasta": localization_task["ref_fasta"],
                                     "cytoband_file": localization_task["cytoband_file"]
                                   }
                            )
                                    
                                    
# ASCAT
def ASCAT_Sim_Workflow(sim_profile=None,
                       purity=None,
                       sample_label=None,
                       normal_vcf_path=None,
                       variant_depth_path=None,
                       filtered_variants_path=None,
                       GC_correction_file=None,
                       RT_correction_file=None,
                       ground_truth_seg_file=None,
                       ref_fasta=None,
                       cytoband_file=None
            ):
    
    localization_task = LocalizeToDisk(files = {"normal_vcf":normal_vcf_path,
                                                "variant_depth":variant_depth_path,
                                                "filtered_variants":filtered_variants_path,
                                                "GC_correction_file":GC_correction_file,
                                                "RT_correction_file": RT_correction_file,
                                                "ref_fasta" : ref_fasta,
                                                "cytoband_file" : cytoband_file
                                               }
                                     )
    
    generate_ascat_data_task = Generate_ASCAT_Sim_Data(inputs = { 
                                        "sim_profile": sim_profile,
                                        "purity": purity,
                                        "sample_label": sample_label,
                                        "normal_vcf_path":localization_task["normal_vcf"],
                                        "variant_depth_path": localization_task["variant_depth"],
                                        "filtered_variants_path": localization_task["filtered_variants"]
                                        })

    run_ascat_task = ASCAT(inputs = {"tumor_LogR" : generate_ascat_data_task["ascat_tumor_logR"],
                                      "tumor_BAF" : generate_ascat_data_task["ascat_tumor_BAF"],
                                      "normal_LogR" : generate_ascat_data_task["ascat_normal_logR"],
                                      "normal_BAF" : generate_ascat_data_task["ascat_tumor_BAF"],
                                      "GC_correction_file": localization_task["GC_correction_file"],
                                      "RT_correction_file": localization_task["RT_correction_file"]
                                    }
                         )

<<<<<<< HEAD
    
# HATCHet
def HATCHet_Sim_Workflow(sim_profile=None,
                         purity=None,
                         sample_label=None,
                         normal_vcf_path=None,  # most be compressed VCF file
                         reference_genome_path=None,  # FASTA  
                         normal_bam=None,
                         tumor_bam=None,
                         sample_names = None,
                         chromosomes = [],  # empty list if whole genome
                         reference_genome_version=None,
                         chr_notation = False,  # True if contigs have "chr" prefix
                         phase_snps = True
            ):
    
    localization_task = LocalizeToDisk(files = {"normal_vcf":normal_vcf_path,
                                                "normal_bam": normal_bam,
                                                "tumor_bam": tumor_bam,
                                                "reference_genome_path": reference_genome_path
                                })
    
    run_hatchet_depths_workflow = HATCHET_Depths( reference_genome_path = LocalizeToDisk["reference_genome_path"],  
                     normal_bam = LocalizeToDisk["normal_bam"],
                     tumor_bam = LocalizeToDisk["tumor_bam"],
                     normal_vcf_path = LocalizeToDisk["normal_vcf_path"],
                     sample_names = sample_names,
                     chromosomes = chromosomes,
                     reference_genome_version = reference_genome_version,
                     chr_notation = chr_notation,
                     phase_snps = phase_snps
                     )
    
    
    generate_hatchet_sim_task = Generate_HATCHet_Sim_Data(inputs = { 
                                        "sim_profile": sim_profile,
                                        "purity": purity,
                                        "sample_label": sample_label,
                                        "normal_vcf_path":localization_task["normal_vcf"],
                                        "tumor_baf_path": run_hatchet_depths_workflow["count_alleles_task"]["tumor_snp_depths"],
                                        "total_reads_paths": run_hatchet_depths_workflow["count_reads_task"]["coverage_totals"],
                                        "thresholds_snps_paths": run_hatchet_depths_workflow["count_reads_task"]["snp_thresholds"],
                                        "total_tsv_path": run_hatchet_depths_workflow["count_reads_task"]["total_counts_file"]
                                        })

    run_hatchet_main_workflow = HATCHET_Main(tumor_snp_depths = generate_hatchet_sim_task["hatchet_tumor_snp_depths"],
                 count_reads_dir = generate_hatchet_sim_task["hatchet_total_bin_reads_dir"],  # todo - check
                 total_counts_file = generate_hatchet_sim_task["hatchet_total_counts"],
                 reference_genome_version = reference_genome_version,
                 phase_snps = phase_snps,
                 phased_vcf = None if not phase_snps else generate_hatchet_sim_task["phase_snps_task"]["phased_vcf"]
                 )
    
=======
    ascat_downstream = Downstream_ASCAT_Analysis(
                                inputs={"ascat_t_logr": generate_ascat_data_task["ascat_tumor_logR"],
                                        "ascat_t_baf": generate_ascat_data_task["ascat_tumor_BAF"],
                                        "ascat_seg_file": run_ascat_task["ascat_raw_segments"],
                                        "ground_truth_seg_file": ground_truth_seg_file,
                                        "sample_name": f"{sample_label}_{purity}",
                                        "ref_fasta": localization_task["ref_fasta"],
                                        "cytoband_file": localization_task["cytoband_file"]
                                       }
                                )
            
>>>>>>> 7e876639
# run all pipelines

def Run_Sim_Workflows(sim_profile=None,
                      purity=None,
                      sample_label=None,
                      normal_vcf_path=None,
                      ref_build=None,
                      ref_fasta=None,
                      cytoband_file=None,
                      hapaseg_hetsite_depth_path=None,
                      hapaseg_covcollect_path=None,
                      hapaseg_target_list=2000,
                      hapaseg_phased_vcf_path=None, # path to cached eagle combined output
                      gatk_variant_depth_path = None,
                      gatk_coverage_tsv_path = None,
                      gatk_sim_normal_allelecounts_path=None,
                      gatk_raw_gatk_allelecounts_path=None,
                      gatk_raw_gatk_coverage_path=None,
                      gatk_sequence_dictionary=None,
                      gatk_count_panel="",
                      gatk_annotated_intervals="",
                      facets_variant_depth_path = None,
                      facets_filtered_variants_path = None,
                      ascat_variant_depth_path=None,
                      ascat_filtered_variants_path=None,
                      ascat_GC_correction_file=None,
                      ascat_RT_correction_file=None,
                      hatchet_reference_genome_path=None,
                      hatchet_normal_bam=None,
                      hatchet_tumor_bam=None,
                      hatchet_sample_names = None,
                      hatchet_chromosomes = [],
                      hatchet_reference_genome_version="hg38",
                      hatchet_chr_notation = False,
                      hatchet_phase_snps = True
                      ):
    seg_file_gen_task = Generate_Groundtruth_Segfile(inputs= {
                            "sample_label": sample_label,
                            "purity":purity,
                            "sim_profile":sim_profile,
                            "normal_vcf_path":normal_vcf_path,
                            "hapaseg_hetsite_depth_path": hapaseg_hetsite_depth_path,
                            "hapaseg_coverage_tsv":hapaseg_covcollect_path
                        }
                    ) 

    HapASeg_Sim_Workflow(sim_profile = sim_profile,
                        purity = purity,
                        sample_label = sample_label,
                        normal_vcf_path = normal_vcf_path,
                        hetsite_depth_path = hapaseg_hetsite_depth_path,
                        covcollect_path = hapaseg_covcollect_path,
                        phased_vcf_path = hapaseg_phased_vcf_path,
                        ref_build=ref_build,
                        ref_fasta=ref_fasta,
                        cytoband_file=cytoband_file,
                        ground_truth_seg_file=seg_file_gen_task["ground_truth_seg_file"],
                        target_list = hapaseg_target_list
                        )

    GATK_Sim_Workflow(sim_profile=sim_profile,
                      purity=purity,
                      sample_label=sample_label,
                      normal_vcf_path = normal_vcf_path,
                      variant_depth_path = gatk_variant_depth_path,
                      coverage_tsv_path = gatk_coverage_tsv_path,
                      sim_normal_allelecounts_path = gatk_sim_normal_allelecounts_path,
                      raw_gatk_allelecounts_path = gatk_raw_gatk_allelecounts_path,
                      raw_gatk_coverage_path = gatk_raw_gatk_coverage_path,
                      sequence_dictionary = gatk_sequence_dictionary,
                      count_panel = gatk_count_panel,
                      annotated_intervals = gatk_annotated_intervals,
                      ref_fasta=ref_fasta,
                      cytoband_file=cytoband_file,
                      ground_truth_seg_file=seg_file_gen_task["ground_truth_seg_file"]
                      )

    Facets_Sim_Workflow(sim_profile=sim_profile,
                        purity=purity,
                        sample_label=sample_label,
                        normal_vcf_path = normal_vcf_path,
                        variant_depth_path = facets_variant_depth_path,
                        filtered_variants_path = facets_filtered_variants_path,
                        ref_fasta=ref_fasta,
                        cytoband_file=cytoband_file,
                        ground_truth_seg_file=seg_file_gen_task["ground_truth_seg_file"]
                        )
    
    ASCAT_Sim_Workflow(sim_profile = sim_profile,
                       purity = purity,
                       sample_label = sample_label,
                       normal_vcf_path = normal_vcf_path,
                       variant_depth_path = ascat_variant_depth_path,
                       filtered_variants_path = ascat_filtered_variants_path,
                       GC_correction_file = ascat_GC_correction_file,
                       RT_correction_file = ascat_RT_correction_file,
                       ref_fasta=ref_fasta,
                       cytoband_file=cytoband_file,
                       ground_truth_seg_file=seg_file_gen_task["ground_truth_seg_file"]
                      )

    HATCHet_Sim_Workflow(sim_profile=sim_profile,
                         purity=purity,
                         sample_label=sample_label,
                         normal_vcf_path=normal_vcf_path,
                         reference_genome_path=hatchet_reference_genome_path,
                         normal_bam=hatchet_normal_bam,
                         tumor_bam=hatchet_tumor_bam,
                         sample_names = hatchet_sample_names,
                         chromosomes = hatchet_chromosomes,
                         reference_genome_version=hatchet_reference_genome_version,
                         chr_notation = hatchet_chr_notation,
                         phase_snps = hatchet_phase_snps
            )<|MERGE_RESOLUTION|>--- conflicted
+++ resolved
@@ -208,8 +208,6 @@
                                       "RT_correction_file": localization_task["RT_correction_file"]
                                     }
                          )
-
-<<<<<<< HEAD
     
 # HATCHet
 def HATCHet_Sim_Workflow(sim_profile=None,
@@ -263,7 +261,6 @@
                  phased_vcf = None if not phase_snps else generate_hatchet_sim_task["phase_snps_task"]["phased_vcf"]
                  )
     
-=======
     ascat_downstream = Downstream_ASCAT_Analysis(
                                 inputs={"ascat_t_logr": generate_ascat_data_task["ascat_tumor_logR"],
                                         "ascat_t_baf": generate_ascat_data_task["ascat_tumor_BAF"],
@@ -275,7 +272,6 @@
                                        }
                                 )
             
->>>>>>> 7e876639
 # run all pipelines
 
 def Run_Sim_Workflows(sim_profile=None,
