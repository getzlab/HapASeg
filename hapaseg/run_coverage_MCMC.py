import numpy as np
import pandas as pd
import glob
import re
import os
import scipy.special as ss
import sys
import tqdm
from capy import mut, seq
import scipy.stats as stats
from statsmodels.discrete.discrete_model import NegativeBinomial as statsNB

from .NB_coverage_MCMC import NB_MCMC_AllClusters, NB_MCMC_SingleCluster
from .model_optimizers import PoissonRegression

class CoverageMCMCRunner:
    def __init__(self,
                 coverage_csv,
                 f_allelic_clusters,
                 f_SNPs,
                 f_repl,
                 ref_fasta,
                 f_GC=None,
                 num_draws=50,
                 cluster_num=None,
                 allelic_sample=None
                 ):

        self.num_draws = num_draws
        self.cluster_num = cluster_num
        self.f_repl = f_repl
        self.f_GC = f_GC
        self.ref_fasta = ref_fasta

        self.allelic_clusters = np.load(f_allelic_clusters)
        # coverage input is expected to be a df file with columns: ["chr", "start", "end", "covcorr", "covraw"]
        self.full_cov_df = self.load_coverage(coverage_csv)
        self.load_covariates()
        self.SNPs = self.load_SNPs(f_SNPs)
        
        if allelic_sample is not None:
            self.allelic_sample = allelic_sample
        else:
            self.allelic_sample = np.argmax(self.allelic_clusters["likelihoods"])

        self.model = None

    def run_all_clusters(self):
        Pi, r, C, filtered_cov_df = self.assign_clusters()
        # run coverage mcmc on all clusters
        # assign coverage bins to allelic clusters from the specified allelic sample (if specified; o.w. random choice)
        cov_mcmc = NB_MCMC_AllClusters(self.num_draws, r, C, Pi)

        # either way we run and save results
        cov_mcmc.run()
        self.model = cov_mcmc
        segment_samples, global_beta, mu_i_samples = cov_mcmc.prepare_results()
        return segment_samples, global_beta, mu_i_samples, filtered_cov_df

    # Do preprocessing for running on each ADP cluster individually
    def prepare_single_cluster(self):
        Pi, r, C, filtered_cov_df = self.assign_clusters()
        pois_regr = PoissonRegression(r, C, Pi)
        all_mu, global_beta = pois_regr.fit()

        # save these results to a numpy object
        return Pi, r, C, all_mu, global_beta, filtered_cov_df, self.allelic_sample

    def load_coverage(self, coverage_csv):
        Cov = pd.read_csv(coverage_csv, sep="\t", names=["chr", "start", "end", "covcorr", "mean_frag_len", "std_frag_len", "num_reads"], low_memory=False)
        Cov.loc[Cov['chr'] == 'chrM', 'chr'] = 'chrMT' #change mitocondrial contigs to follow mut conventions
        Cov["chr"] = mut.convert_chr(Cov["chr"])
        Cov = Cov.loc[Cov["chr"] != 0]
        Cov=Cov.reset_index(drop=True)
        Cov["start_g"] = seq.chrpos2gpos(Cov["chr"], Cov["start"], ref = self.ref_fasta)
        Cov["end_g"] = seq.chrpos2gpos(Cov["chr"], Cov["end"], ref = self.ref_fasta)
        
        return Cov

    def load_SNPs(self, f_snps):
        SNPs = pd.read_pickle(f_snps)
        SNPs["tidx"] = mut.map_mutations_to_targets(SNPs, self.full_cov_df, inplace=False)
        return SNPs

    def generate_GC(self):
        #grab fasta object from seq to avoid rebuilding
        seq.set_reference(self.ref_fasta)
        F = seq._fa.ref_fa_obj
        self.full_cov_df['C_GC'] = np.nan
        
        #this indexing assumes 0-indexed start and end cols
        for (i, chrm, start, end) in tqdm.tqdm(self.full_cov_df[['chr', 'start','end']].itertuples(), total = len(self.full_cov_df)):
            self.full_cov_df.iat[i, -1] = F[chrm-1][start:end+1].gc
        

    def load_covariates(self):
        ## Target size

        # we only need bin size if doing exomes but we can check by looking at the bin lengths
        self.full_cov_df["C_log_len"] = np.log(self.full_cov_df["end"] - self.full_cov_df["start"] + 1)
            
        # in case we are doing wgs these will all be the same and we must remove
        if (np.diff(self.full_cov_df["C_log_len"]) == 0).all():
            #remove the len col since it will ruin beta fitting
            self.full_cov_df = self.full_cov_df.drop(['C_log_len'], axis=1)

        ## Replication timing
        zt = lambda x : (x - np.nanmean(x))/np.nanstd(x)

        # load repl timing
        F = pd.read_pickle(self.f_repl)
        # map targets to RT intervals
        tidx = mut.map_mutations_to_targets(self.full_cov_df.rename(columns={"start": "pos"}), F, inplace=False)
        self.full_cov_df['C_RT'] = np.nan
        self.full_cov_df.iloc[tidx.index, -1] = F.iloc[tidx, 3:].mean(1).values

        # z-transform
        self.full_cov_df["C_RT_z"] = zt(self.full_cov_df["C_RT"])

        ## GC content

        # load GC content if we have it precomputed, otherwise generate it
        if self.f_GC is not None and os.path.exists(self.f_GC):
            print("Using precomputed GC content", file = sys.stderr)
            B = pd.read_pickle(self.f_GC)
            
            self.full_cov_df = self.full_cov_df.merge(B.rename(columns={"gc": "C_GC"}), left_on=["chr", "start", "end"],
                                                  right_on=["chr", "start", "end"], how="left")
        else:
            print("Computing GC content", file = sys.stderr)
            self.generate_GC()
        
        self.full_cov_df["C_GC_z"] = zt(self.full_cov_df["C_GC"])
        
        ## Fragment length

        # some bins have zero mean fragment length(!?); NaN these out
        self.full_cov_df.loc[(self.full_cov_df.mean_frag_len == 0) | (self.full_cov_df.std_frag_len == 0), ['mean_frag_len', 'std_frag_len']] = (np.nan, np.nan)

        self.full_cov_df = self.full_cov_df.rename(columns = { "mean_frag_len" : "C_frag_len" })
        self.full_cov_df["C_frag_len_z"] = zt(self.full_cov_df["C_frag_len"])
<<<<<<< HEAD

        # generate on 10x and 50x scales
        # TODO: use rolling window rather than disjoint bins
        for scale in [10, 50]:
            fl = self.full_cov_df["C_frag_len"].values; fl[np.isnan(fl)] = 0
            wt = self.full_cov_df["num_reads"].values
            fl = np.pad(fl, (0, scale - (len(fl) % scale))).reshape(-1, scale)
            wt = np.pad(wt, (0, scale - (len(wt) % scale))).reshape(-1, scale)
            wt = wt/wt.sum(1, keepdims = True)
            self.full_cov_df[f"C_frag_len_{scale}x"] = np.tile(
              np.einsum('ij,ij->i', wt, fl),
              [scale, 1]
            ).T.ravel()[:len(self.full_cov_df)]
            self.full_cov_df[f"C_frag_len_{scale}x_z"] = zt(self.full_cov_df[f"C_frag_len_{scale}x"])

=======
        
>>>>>>> 4f27e28b
    # use SNP cluster assignments from the given draw assign coverage bins to clusters
    # clusters with snps from different clusters are probabliztically assigned
    # method returns coverage df with only bins that overlap snps
    def assign_clusters(self):
        ## generate unique clust assignments
        clust_choice = self.allelic_clusters["snps_to_clusters"][self.allelic_sample]
        clust_u, clust_uj = np.unique(clust_choice, return_inverse=True)
        clust_uj = clust_uj.reshape(clust_choice.shape)
        cuj_max = clust_uj.max() + 1
        self.SNPs["clust_choice"] = clust_uj

        # assign coverage intervals to clusters
        Cov_clust_probs = np.zeros([len(self.full_cov_df), cuj_max])

        # first compute assignment probabilities based on the SNPs within each bin
        print("Mapping SNPs to targets ...", file = sys.stderr)
        for targ, snp_idx in tqdm.tqdm(self.SNPs.groupby("tidx")["clust_choice"]):
            if len(snp_idx) == 1:
                Cov_clust_probs[int(targ), snp_idx] = 1.0
            else: 
                targ_clust_hist = np.bincount(snp_idx, minlength = cuj_max) 
                Cov_clust_probs[int(targ), :] = targ_clust_hist / targ_clust_hist.sum()

#        # assign coverage intervals to allelic segments
#        # TODO: segmentation boundary will be passed directly in, so we don't have to recompute it
#        seg_bdy = np.flatnonzero(np.r_[1, np.diff(self.SNPs["clust_choice"]), 1] != 0)
#        seg_bdy = np.c_[seg_bdy[:-1], seg_bdy[1:]]
#        self.SNPs["seg_idx"] = 0
#        for i, (st, en) in enumerate(seg_bdy):
#            self.SNPs.iloc[st:en, self.SNPs.columns.get_loc("seg_idx")] = i
#        seg_idx_max = self.SNPs["seg_idx"].max() + 1
#
#        Cov_clust_probs_seg = np.zeros([len(self.full_cov_df), seg_idx_max])
#
#        for targ, snp_idx in tqdm.tqdm(self.SNPs.groupby("tidx")["seg_idx"]):
#            if len(snp_idx) == 1:
#                Cov_clust_probs_seg[int(targ), snp_idx] = 1.0
#            else: 
#                targ_clust_hist = np.bincount(snp_idx, minlength = seg_idx_max) 
#                Cov_clust_probs_seg[int(targ), :] = targ_clust_hist / targ_clust_hist.sum()
#
#        # XXX: temporary
#        Cov_clust_probs = Cov_clust_probs_seg

        ## subset to targets containing SNPs
        overlap_idx = Cov_clust_probs.sum(1) > 0
#        # add targets within a 2 targ radius
#        overlap_idx = np.flatnonzero(Cov_clust_probs.sum(1) > 0)[:, None]
#        overlap_idx = overlap_idx + np.c_[-2:3].T
#        overlap_idx = np.sort(np.unique((overlap_idx + np.c_[-2:3].T).ravel()))
        Cov_clust_probs_overlap = Cov_clust_probs[overlap_idx, :]

        # zero out improbable assignments and re-normalilze
        Cov_clust_probs_overlap[Cov_clust_probs_overlap < 0.05] = 0
        Cov_clust_probs_overlap /= Cov_clust_probs_overlap.sum(1)[:, None]
        # prune empty clusters
        prune_idx = Cov_clust_probs_overlap.sum(0) > 0
        Cov_clust_probs_overlap = Cov_clust_probs_overlap[:, prune_idx]
        num_pruned_clusters = Cov_clust_probs_overlap.shape[1]

        ## subsetting to only targets that overlap SNPs
        Cov_overlap = self.full_cov_df.loc[overlap_idx, :]

        ## probabilistically assign each ambiguous coverage bin to a cluster
        # for now we will take maximum instead
        amb_mask = np.max(Cov_clust_probs_overlap, 1) != 1
        amb_assgn_probs = Cov_clust_probs_overlap[amb_mask, :]
        if amb_mask.sum() > 0:
            #new_assgn = np.array([np.random.choice(np.r_[:num_pruned_clusters],
            #                                       p=amb_assgn_probs[i]) for i in range(len(amb_assgn_probs))])
            new_assgn = np.array([np.argmax(amb_assgn_probs[i]) for i in range(len(amb_assgn_probs))])
            new_onehot = np.zeros((new_assgn.size, num_pruned_clusters))
            new_onehot[np.arange(new_assgn.size), new_assgn] = 1
    
            # update with assigned values
            Cov_clust_probs_overlap[amb_mask, :] = new_onehot

        ## downsampling for wgs
#        if len(Cov_clust_probs_overlap) > 20000:
#            downsample_mask = np.random.rand(Cov_clust_probs_overlap.shape[0]) < 0.2
#            Cov_clust_probs_overlap = Cov_clust_probs_overlap[downsample_mask]
#            Cov_overlap = Cov_overlap.iloc[downsample_mask]
    
        # remove clusters with fewer than 4 assigned coverage bins (remove these coverage bins as well)
        bad_clusters = Cov_clust_probs_overlap.sum(0) < 4
        bad_bins = Cov_clust_probs_overlap[:, bad_clusters].any(1) == 1
        filtered = Cov_clust_probs_overlap[~bad_bins, :][:, ~bad_clusters]

        Cov_overlap = Cov_overlap.loc[~bad_bins, :]
        Pi = filtered.copy()
        Cov_overlap['allelic_cluster'] = np.argmax(Pi, axis=1)
       
        r = np.c_[Cov_overlap["covcorr"]]
        
        covar_columns = sorted(Cov_overlap.columns[Cov_overlap.columns.str.contains("^C_.*_z$")])

        ## making covariate matrix
        C = np.c_[Cov_overlap[covar_columns]]

        ## dropping Nans
        naidx = np.isnan(C).any(axis=1)
        # drop zero coverage bins as well (this is to account for a bug in coverage collector) TODO: remove need for this
        naidx = np.logical_or(naidx, (r==0).flatten())
        r = r[~naidx]
        C = C[~naidx]
        Pi = Pi[~naidx]

        Cov_overlap = Cov_overlap.iloc[~naidx]
        
        ## removing coverage outliers
        outlier_mask = find_outliers(r)
        r = r[~outlier_mask]
        C = C[~outlier_mask]
        Pi = Pi[~outlier_mask]
        Cov_overlap = Cov_overlap.iloc[~outlier_mask]

        # some clusters may have been eliminated by this point; prune them from Pi
        Pi = Pi[:, Pi.sum(0) > 0]
 
        ## remove covariate outliers (+- 6 sigma)
        covar_outlier_idx = (Cov_overlap.loc[:, covar_columns].abs() < 6).all(axis = 1)
        Cov_overlap = Cov_overlap.loc[covar_outlier_idx]
        Pi = Pi[covar_outlier_idx, :]
        r = r[covar_outlier_idx]
        C = C[covar_outlier_idx, :]

        return Pi, r, C, Cov_overlap

# function for fitting nb model without covariates
def fit_nb(r):
    endog = r.flatten()
    exog = np.ones(r.shape[0])
    sNB = statsNB(endog, exog)
    res = sNB.fit(disp=0)
    mu = res.params[0]; lepsi = -np.log(res.params[1])
    return mu, lepsi

# function for computing log survivial function values
def scipy_sf(r, mu, epsi):
    r = r.flatten()
    mu= mu.flatten()
    epsi = epsi.flatten()
    exp = np.exp(mu).flatten()
    return stats.nbinom.logsf(r, epsi, (1-(exp / (exp + epsi))))

# function for computing log cdf values
def scipy_cdf(r, mu, epsi):
    r = r.flatten()
    mu= mu.flatten()
    epsi = epsi.flatten()
    exp = np.exp(mu).flatten()
    return stats.nbinom.logcdf(r, epsi, (1-(exp / (exp + epsi))))

# function for finding nb outliers based on input log threshold
def find_outliers(r, thresh=-25):
    mu, lepsi = fit_nb(r)
    logsf = scipy_sf(r, mu, np.exp(lepsi))
    logcdf = scipy_cdf(r, mu, np.exp(lepsi))
    outliers = np.logical_or(logcdf < thresh, logsf < thresh)
    if outliers.sum() > len(r) * 0.05:
        raise ValueError("greater than 5% of bins considered outliers")
    return outliers

# function for sorting file strings by the cluster number rather than alphanumeric
def nat_sort(lst): 
        convert = lambda text: int(text) if text.isdigit() else text.lower()
        alphanum_key = lambda key: [convert(c) for c in re.split('([0-9]+)', key)]
        return sorted(lst, key=alphanum_key)


# function for collecting coverage mcmc results from each ADP cluster
def aggregate_clusters(coverage_dir=None, f_file_list=None, cov_df_pickle=None, bin_width=1):
    if coverage_dir is None and f_file_list is None:
        raise ValueError("need to pass in either coverage_dir or file_list txt file!")
    if coverage_dir is not None and f_file_list is not None:
        raise ValueError("need to pass in either coverage_dir or file_list txt file!, got both!")

    # get results files from the directory provided or from the file list provided
    if coverage_dir is not None:
        cluster_files = nat_sort(glob.glob(os.path.join(coverage_dir, 'cov_mcmc_data_cluster_*')))
        cov_df = pd.read_pickle(os.path.join(coverage_dir, 'cov_df.pickle'))
        
    else:
        if cov_df_pickle is None:
            raise ValueError("Need to pass in cov_df file")
        # read in files from f_file_list
        read_files = []
        with open(f_file_list, 'r') as f:
            all_lines = f.readlines()
            for l in all_lines:
                to_add = l.rstrip('\n')
                if to_add != "nan":
                    read_files.append(to_add)
        cluster_files = nat_sort(read_files)
        cov_df = pd.read_pickle(cov_df_pickle)
    
    clust_assignments = cov_df['allelic_cluster'].values
    
    seg_results = []
    mu_i_results = []
    
    # load data from each cluster
    for data_path in cluster_files:
        cluster_data = np.load(data_path)
        seg_results.append(cluster_data['seg_samples'])
        mu_i_results.append(cluster_data['mu_i_samples'])
    
    num_draws = seg_results[0].shape[1]
    num_clusters = len(seg_results)

    # now we use these data to fill an overall coverage segmentation array
    coverage_segmentation = np.zeros((len(cov_df), num_draws))
    mu_i_values = np.zeros((len(cov_df), num_draws))

    for d in range(num_draws):
        global_counter = 0
        for c in range(num_clusters):
            cluster_mask = (clust_assignments == c)
            coverage_segmentation[cluster_mask, d] = seg_results[c][:,d] + global_counter
            mu_i_values[cluster_mask, d] = mu_i_results[c][:, d]
            global_counter += len(np.unique(seg_results[c][:,d]))
    
    # generate data to re-compute global beta
    r = np.c_[cov_df["covcorr"]]
    # we'll use the mu_is from the last segmentation sample
    mu_is = mu_i_values[:,-1]
    # compute new edogenous targets by subtracking out the mu_i values of the segments
    # along with the bin exposure
    endog = np.exp(np.log(r).flatten() - np.log(bin_width) - mu_is).reshape(-1,1)
    # generate covars
    covar_columns = sorted(cov_df.columns[cov_df.columns.str.contains("^C_.*_z$")])
    C = np.c_[cov_df[covar_columns]]
    # do regression
    pois_regr = PoissonRegression(endog, C, np.ones(endog.shape))
    mu_refit, beta_refit = pois_regr.fit()
    
    return coverage_segmentation, beta_refit

def aggregate_burnin_files(file_list, cluster_num):
    file_captures = []
    for s in file_list:
        match = re.match(".*cluster_(\d*)_(\d*)-(\d*).npz", s)
        file_captures.append((int(match[1]), int(match[2]), int(match[3]), s))
    files_df = pd.DataFrame(file_captures).sort_values(by=[0,1])
    files_df = files_df.loc[files_df[0] == cluster_num]

    arrs=[]
    prev_max = 0
    prev_en = 0
    for i, _, st, en, path in files_df.itertuples():
        if st != prev_en:
            raise ValueError("missing a burnin file. please check input files")
        data = np.load(path)
        arr = data['seg_samples'][:,0]

        #set cluster assignments to be consistent with the previous clusters
        # we want the last cluster from the previous subset to be merged with the first subset of this interval
        arr += prev_max
        arrs.append(arr)

        prev_en = en
        prev_max = arr.max()
    reconciled_assignments = np.hstack(arrs)
    return reconciled_assignments<|MERGE_RESOLUTION|>--- conflicted
+++ resolved
@@ -139,7 +139,6 @@
 
         self.full_cov_df = self.full_cov_df.rename(columns = { "mean_frag_len" : "C_frag_len" })
         self.full_cov_df["C_frag_len_z"] = zt(self.full_cov_df["C_frag_len"])
-<<<<<<< HEAD
 
         # generate on 10x and 50x scales
         # TODO: use rolling window rather than disjoint bins
@@ -155,9 +154,6 @@
             ).T.ravel()[:len(self.full_cov_df)]
             self.full_cov_df[f"C_frag_len_{scale}x_z"] = zt(self.full_cov_df[f"C_frag_len_{scale}x"])
 
-=======
-        
->>>>>>> 4f27e28b
     # use SNP cluster assignments from the given draw assign coverage bins to clusters
     # clusters with snps from different clusters are probabliztically assigned
     # method returns coverage df with only bins that overlap snps
