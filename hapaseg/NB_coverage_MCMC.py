--- conflicted
+++ resolved
@@ -85,13 +85,8 @@
 		#self.beta_prior = (self.alpha_prior + 1.5) * np.exp(2 * self.lepsi)
 		#self.alpha_prior = 1
 		#self.beta_prior = (self.alpha_prior + 1.5) * np.exp(2 * self.lepsi)
-<<<<<<< HEAD
 		self.alpha_prior = 1e-5
 		self.beta_prior = 4e-3
-=======
-		self.alpha_prior = 1
-		self.beta_prior = 5e-2
->>>>>>> e865d18f
 	# fit initial mu_k and epsilon_k for the cluster
 	def NR_init(self):
 		self.mu, self.lepsi = self.lnp_init()
