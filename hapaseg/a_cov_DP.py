import colorama
import copy
import itertools
import matplotlib.pyplot as plt
import matplotlib as mpl
import numpy as np
import numpy_groupies as npg
import pandas as pd
import scipy.stats as s
import scipy.sparse as sp
import scipy.special as ss
import sortedcontainers as sc
import pickle

from capy import seq, mut

from statsmodels.discrete.discrete_model import NegativeBinomial as statsNB

colors = mpl.cm.get_cmap("tab20").colors


def LSE(x):
    lmax = np.max(x)
    return lmax + np.log(np.exp(x - lmax).sum())

# method for concatenating dp draws into a single large df to be used by the acdp
def generate_acdp_df(SNP_path, # path to SNP df
                 CDP_path, # path to CDP runner pickle object
                 ADP_path, # path to npz ADP result
                 ADP_draw_index=-1): # index of ADP draw used in Coverage MCMC

    SNPs = pd.read_pickle(SNP_path)
    SNPs["chr"], SNPs["pos"] = seq.gpos2chrpos(SNPs["gpos"])
    ADP_clusters = np.load(ADP_path)
    phases = ADP_clusters["snps_to_phases"][ADP_draw_index]
    SNPs.iloc[phases, [0, 1]] = SNPs.iloc[phases, [1, 0]]

    with open(CDP_path, 'rb') as f:
        dp_pickle = pickle.load(f)

    # currently uses the last sample from every DP draw
    draw_dfs = []
    for draw_num, dp_run in enumerate(dp_pickle.DP_runs):
        print('concatenating dp run ', draw_num)
        a_cov_seg_df = dp_run.cov_df.copy()

        # add minor and major allele counts for each bin to the cov_seg_df here to allow for beta draws on the fly for each segment
        a_cov_seg_df['min_count'] = 0
        a_cov_seg_df['maj_count'] = 0
        min_col_idx = a_cov_seg_df.columns.get_loc('min_count')
        maj_col_idx = a_cov_seg_df.columns.get_loc('maj_count')

        SNPs["cov_tidx"] = mut.map_mutations_to_targets(SNPs, a_cov_seg_df, inplace=False)

        for idx, group in SNPs.groupby('cov_tidx').indices.items():
            minor, major = SNPs.iloc[group, [0, 1]].sum()
            a_cov_seg_df.iloc[int(idx), [min_col_idx, maj_col_idx]] = minor, major

        # add dp cluster annotations
        a_cov_seg_df['cov_DP_cluster'] = -1

        segs_to_clusts = dp_run.bins_to_clusters[-1]
        for seg in range(len(segs_to_clusts)):
            a_cov_seg_df.loc[a_cov_seg_df['segment_ID'] == seg, 'cov_DP_cluster'] = segs_to_clusts[seg]

        # adding cluster mus and sigmas to df for each tuple
        # falls back to CDP mu and sigma if the tuple is too small (less than 10 coverage bins)
        a_cov_seg_df['cov_DP_mu'] = 0
        a_cov_seg_df['cov_DP_sigma'] = 0

        for adp, cdp in a_cov_seg_df.groupby(['allelic_cluster', 'cov_DP_cluster']).indices:
            acdp_clust = a_cov_seg_df.loc[
                (a_cov_seg_df.cov_DP_cluster == cdp) & (a_cov_seg_df.allelic_cluster == adp)]
            if len(acdp_clust) < 10:
                acdp_clust = a_cov_seg_df.loc[a_cov_seg_df.cov_DP_cluster == cdp]
            r = acdp_clust.covcorr.values
            C = np.c_[np.log(acdp_clust['C_len'].values), acdp_clust['C_RT_z'].values, acdp_clust['C_GC_z'].values]
            endog = r
            exog = np.ones(r.shape)
            sNB = statsNB(endog, exog, offset = (C @ dp_pickle.beta).flatten())
            res = sNB.fit(disp=0)
            mu = res.params[0]
            a_cov_seg_df.loc[
                (a_cov_seg_df.cov_DP_cluster == cdp) & (a_cov_seg_df.allelic_cluster == adp), 'cov_DP_mu'] = mu
            H = sNB.hessian(res.params)
            # variance of the mu posterior is taken as the inverse of the hessian component for mu
            mu_sigma = np.linalg.inv(-H)[0, 0]
            a_cov_seg_df.loc[(a_cov_seg_df.cov_DP_cluster == cdp) & (
                        a_cov_seg_df.allelic_cluster == adp), 'cov_DP_sigma'] = mu_sigma

        # add next_g for ease of plotting down the line
        a_cov_seg_df["next_g"] = np.r_[a_cov_seg_df.iloc[1:]["start_g"], 2880794554]

        # duplicate segments to account for second allele
        num_bins = len(a_cov_seg_df)
        a_cov_seg_df = a_cov_seg_df.reset_index(drop=True)
        a_cov_seg_df = a_cov_seg_df.append(a_cov_seg_df)
        a_cov_seg_df = a_cov_seg_df.reset_index(drop=True)
        a_cov_seg_df['allele'] = 0
        allele_col_idx = a_cov_seg_df.columns.get_loc('allele')

        # minor
        a_cov_seg_df.iloc[:num_bins, allele_col_idx] = -1
        # major
        a_cov_seg_df.iloc[num_bins:, allele_col_idx] = 1

        a_cov_seg_df['dp_draw'] = draw_num
        draw_dfs.append(a_cov_seg_df)

    print('completed ACDP dataframe generation')
    return pd.concat(draw_dfs), dp_run.beta

class AllelicCoverage_DP:
    def __init__(self, cov_df, beta, allelic_segs_path, seed_all_clusters=True):
        self.cov_df = cov_df
        self.beta = beta
        self.allelic_segs_path = allelic_segs_path
        self.seed_all_clusters = seed_all_clusters

        self.num_segments = len(self.cov_df.groupby(['allelic_cluster', 'cov_DP_cluster', 'allele', 'dp_draw']))
        self.segment_r_list = [None] * self.num_segments
        self.segment_V_list = np.zeros(self.num_segments)
        self.segment_counts = np.zeros(self.num_segments, dtype=int)
        self.segment_cov_bins = np.zeros(self.num_segments, dtype=int)
        self.segment_allele = np.zeros(self.num_segments, dtype=int)
        self.cluster_assignments = np.ones(self.num_segments, dtype=int) * -1
         
        self.cluster_counts = sc.SortedDict({})
        self.unassigned_segs = sc.SortedList(np.r_[0:self.num_segments])
        self.cluster_dict = sc.SortedDict({})
        self.cluster_MLs = sc.SortedDict({})
        self.greylist_segments = sc.SortedSet({})
        self.cluster_datapoints = sc.SortedDict({})
        
        self.prior_clusters = None
        self.prior_r_list = None
        self.prior_C_list = None
        self.count_prior_sum = None
        self.ML_total_history = []
        self.DP_total_history = []
        self.MLDP_total_history = []

        # inverse gamma hyper parameter default values -- will be set later based on tuples
        self.ig_alpha = 100
        self.ig_ssd = 30

        self._init_segments()
        self._init_clusters()

        # containers for saving the MCMC trace_cov_dp
        self.clusters_to_segs = []
        self.bins_to_clusters = []
        self.draw_indices = []

        self.alpha = 0.5

    # initialize each segment object with its data
    def _init_segments(self):
        # keep a table of reads for each allelic cluster to fallback on if the tuple has too few bins (<10)
        fallback_counts = sc.SortedDict({})
        for ID, (name, grouped) in enumerate(
                self.cov_df.groupby(['allelic_cluster', 'cov_DP_cluster', 'allele', 'dp_draw'])):
            mu = grouped['cov_DP_mu'].values[0]
            sigma = grouped['cov_DP_sigma'].values[0]
            group_len = len(grouped)
            if group_len > 10:
                major, minor = (grouped['maj_count'].sum(), grouped['min_count'].sum())
            else:
                ADP_clust = grouped['allelic_cluster'].values[0]
                if ADP_clust in fallback_counts:
                    major, minor = fallback_counts[ADP_clust]
                else:
                    filt = self.cov_df.loc[self.cov_df.allelic_cluster == ADP_clust]
                    major, minor = filt['maj_count'].sum(), filt['min_count'].sum()
                    fallback_counts[ADP_clust] = (major, minor)

            allele = grouped.allele.values[0]
            self.segment_allele[ID] = allele
            if group_len < 3:
                self.greylist_segments.add(ID)

            if allele == -1:
                a = minor
                b = major
            else:
                a = major
                b = minor
            r = np.array(np.exp(s.norm.rvs(mu, np.sqrt(sigma), size=group_len)) * s.beta.rvs(a, b, size=group_len))

            V = (np.exp(s.norm.rvs(mu, np.sqrt(sigma), size=10000)) * s.beta.rvs(a, b, size=10000)).var()

<<<<<<< HEAD
            #V =  np.exp(np.log(x) - mu - (C @ self.beta).flatten())
            V = (np.exp(s.norm.rvs(mu, np.sqrt(sigma), size=10000)) * s.beta.rvs(a,b, size=10000)).var()
            
            self.segment_V_arr[ID] = min(V, 30)
            self.segment_r_arr[ID] = r 
=======
            # blacklist segments with very high variance
            if np.sqrt(V) > 15:
                self.greylist_segments.add(ID)

            self.segment_V_list[ID] = V
            self.segment_r_list[ID] = r
>>>>>>> 44b978cb
            self.segment_cov_bins[ID] = group_len
            if self.coverage_prior:
                self.segment_counts[ID] = group_len
            else:
                self.segment_counts[ID] = 1

        # go back through segments and greylist ones with high variance
        greylist_mask = np.ones(self.num_segments, dtype=bool)
        greylist_mask[self.greylist_segments] = False
        cutoff = np.quantile(self.segment_V_list[greylist_mask], 0.80)
        self.ig_ssd = self.segment_V_list[greylist_mask].mean()
        self.ig_alpha = self.segment_cov_bins[greylist_mask].mean()
        print(cutoff)
        for i in set(range(self.num_segments)) - self.greylist_segments:
            if self.segment_V_list[i] > cutoff:
                self.greylist_segments.add(i)

    def _init_clusters(self):
        [self.unassigned_segs.discard(s) for s in self.greylist_segments]
        if not self.seed_all_clusters:
            first = (set(range(self.num_segments)) - self.greylist_segments)[0]
            clusterID = 0
            self.cluster_counts[0] = self.segment_counts[0]
            self.unassigned_segs.discard(0)
            self.cluster_dict[0] = sc.SortedSet([first])
            self.cluster_MLs[0] = self._ML_cluster_from_list([first])
            self.cluster_assignments[first] = 0
            self.cluster_datapoints[0] = self.segment_r_list[first].copy()
            #next cluster index is the next unused cluster index (i.e. not used by prior cluster or current)
            self.next_cluster_index = 1
        else:
            for i in set(range(self.num_segments)) - self.greylist_segments:
                self.cluster_counts[i] = self.segment_counts[i]
                self.unassigned_segs.discard(i)
                self.cluster_dict[i] = sc.SortedSet([i])
                self.cluster_MLs[i] = self._ML_cluster_from_list([i])
                self.cluster_assignments[i] = i
                self.cluster_datapoints[i] = self.segment_r_list[i].copy()
            #next cluster index is the next unused cluster index (i.e. not used by prior cluster or current)
            self.next_cluster_index = i+1

        # datapoint array generation methods

        # generate cluster from list of segment IDs
    def _cluster_gen_from_list(self, cluster_list):
        r_lst = []
        for s in cluster_list:
            r_lst.append(self.segment_r_list[s])
        r = np.hstack(r_lst)
        return r

    def _cluster_gen_add_one(self, clusterID, segID):
        return np.concatenate([self.cluster_datapoints[clusterID], self.segment_r_list[segID]], axis=0)

    # assumes the datapoints are ordered by segment ID
    def _cluster_gen_remove_one(self, clusterID, segID):
        cur = self.cluster_datapoints[clusterID]
        seg_ind = self.cluster_dict[clusterID].index(segID)
        st = self.segment_cov_bins[:seg_ind].sum()
        en = st + self.segment_cov_bins[segID]
        return np.concatenate([cur[:st], cur[en:]], axis=0)

    def _cluster_gen_merge(self, clust_A, clust_B):
        return np.concatenate([self.cluster_datapoints[clust_A], self.cluster_datapoints[clust_B]], axis=0)

    def _ML_cluster_from_r(self, r):
        alpha = self.ig_alpha
        beta = alpha / 2 * self.ig_ssd
        return self.ML_normalgamma(r, r.mean(), 1e-4, alpha, beta)

    def _ML_cluster_from_list(self, cluster_list):
        r = self._cluster_gen_from_list(cluster_list)
        alpha = self.ig_alpha
        beta = alpha / 2 * self.ig_ssd
        return self.ML_normalgamma(r, r.mean(), 1e-4, alpha, beta)

    def _ML_cluster_add_one(self, clusterID, segID):
        r = self._cluster_gen_add_one(clusterID, segID)
        alpha = self.ig_alpha
        beta = alpha / 2 * self.ig_ssd
        return self.ML_normalgamma(r, r.mean(), 1e-4, alpha, beta)

    def _ML_cluster_remove_one(self, clusterID, segID):
        r = self._cluster_gen_remove_one(clusterID, segID)
        alpha = self.ig_alpha
        beta = alpha / 2 * self.ig_ssd
        return self.ML_normalgamma(r, r.mean(), 1e-4, alpha, beta)

    def _ML_cluster_merge(self, clust_A, clust_B):
        r = self._cluster_gen_merge(clust_A, clust_B)
        alpha = self.ig_alpha
        beta = alpha / 2 * self.ig_ssd
        return self.ML_normalgamma(r, r.mean(), 1e-4, alpha, beta)

    # worker function for normal-gamma distribution log Marginal Likelihood
    def ML_normalgamma(self, x, mu0, kappa0, alpha0, beta0):
        # for now x_mean is the same as mu0
        x_mean = mu0
        n = len(x)

        mu_n = (kappa0*mu0 + n * x_mean) / (kappa0 + n)
        kappa_n = kappa0 + n
        alpha_n = alpha0 + n/2
        beta_n = beta0 + 0.5 * ((x - x_mean)**2).sum() + kappa0 * n * (x_mean - mu0)**2 / 2*(kappa0 + n)

        return ss.loggamma(alpha_n) - ss.loggamma(alpha0) + alpha0 * np.log(beta0) - alpha_n * np.log(beta_n) + np.log(kappa0 / kappa_n) / 2 - n * np.log(2*np.pi) / 2

    def save_ML_total(self):
        ML_tot = np.r_[self.cluster_MLs.values()].sum()
        self.ML_total_history.append(ML_tot)

        num_clusts = len(self.cluster_dict)
        N = sum(self.cluster_counts.values())
        DP_tot = num_clusts * np.log(self.alpha) + sum(
            [ss.gammaln(na) for na in self.cluster_counts.values()]) - ss.gammaln(self.alpha + N) + ss.gammaln(
            self.alpha)
        self.DP_total_history.append(DP_tot)
        self.MLDP_total_history.append(ML_tot + DP_tot)

    # functions for computing the DP priors for each cluster action

    def DP_merge_prior(self, cur_cluster):
        cur_index = self.cluster_counts.index(cur_cluster)
        cluster_vals = np.array(self.cluster_counts.values())
        N = cluster_vals.sum()
        M = cluster_vals[cur_index]
        prior_results = np.zeros(len(cluster_vals))
        for i, nc in enumerate(cluster_vals):
            if i != cur_index:
                prior_results[i] = ss.loggamma(M + nc) + ss.loggamma(N + self.alpha - M) - (
                            ss.loggamma(nc) + ss.loggamma(N + self.alpha))
            else:
                # the prior prob of remaining in the current cluster is the same as for joining a new cluster
                prior_results[i] = ss.gammaln(M) + np.log(self.alpha) + ss.gammaln(N + self.alpha - M) - ss.gammaln(
                    N + self.alpha)
        return prior_results

    def DP_tuple_split_prior(self, seg_id):
        cur_cluster = self.cluster_assignments[seg_id]
        seg_size = self.segment_cov_bins[seg_id]
        cluster_vals = np.array(self.cluster_counts.values())

        if cur_cluster > -1:
            # exclude the points were considering moving from the dp calculation
            # if the tuple was already in a cluster
            cur_index = self.cluster_counts.index(cur_cluster)
            cluster_vals[cur_index] -= seg_size

        N = cluster_vals.sum()

        loggamma_N_alpha = ss.loggamma(N + self.alpha)
        loggamma_N_alpha_seg = ss.loggamma(N + self.alpha - seg_size)
        prior_results = np.zeros(len(cluster_vals))
        for i, nc in enumerate(cluster_vals):
            prior_results[i] = ss.loggamma(seg_size + nc) + loggamma_N_alpha_seg - (ss.loggamma(nc) + loggamma_N_alpha)

        # the prior prob of starting a new cluster
        prior_new = ss.gammaln(seg_size) + np.log(self.alpha) + loggamma_N_alpha_seg - loggamma_N_alpha
        return np.r_[prior_results, prior_new]

    # since were taking the ratio we can remove the final two terms:
    # ss.gammaln(self.alpha + N - M) - ss.gammaln(self.alpha + N)
    # from both split and stay
    def DP_split_prior(self, split_A_segs, split_B_segs):
        n_a = self.segment_cov_bins[split_A_segs].sum()
        n_b = self.segment_cov_bins[split_B_segs].sum()
        M = n_a + n_b
        split = 2 * np.log(self.alpha) + ss.gammaln(n_a) + ss.gammaln(n_b)
        stay = np.log(self.alpha) + ss.gammaln(M - 1)
        return split - stay

    # for assigning greylisted segments after the clustering is complete
    def assign_greylist(self):
        # keep a copy of this since it will remain static
        ML_C = np.array([ML for (ID, ML) in self.cluster_MLs.items()])
        # make a deep copy of the cluster dict since we dont want assignment of greylisted clusters to affect subsequent assignments
        greylist_added_dict = sc.SortedDict({k: v.copy() for k, v in self.cluster_dict.items()})

        for segID in self.greylist_segments:

            # compute ML of every cluster if S joins
            ML_BC = np.array([self._ML_cluster_add_one(k, segID) for k in self.cluster_counts.keys()])

            # likelihood ratios of S joining each other cluster S -> Ck
            ML_rat = ML_BC - ML_C

            # currently we do not support prior draws here
            # construct transition probability distribution and draw from it
            log_count_prior = self.DP_tuple_split_prior(segID)[:-1]
            MLs_max = (ML_rat + log_count_prior).max()
            choice_p = np.exp(ML_rat + log_count_prior - MLs_max) / np.exp(
                ML_rat + log_count_prior - MLs_max).sum()
            choice_idx = np.random.choice(
                np.r_[0:len(ML_rat)],
                p=choice_p
            )
            choice = np.r_[self.cluster_dict.keys()][choice_idx]
            choice = int(choice)
            greylist_added_dict[choice].add(segID)

        # now set cluster dict to the one with the greylisted items assigned
        self.cluster_dict = greylist_added_dict

    def run(self, n_iter, sample_num=0):

        burned_in = False
        all_assigned = False

        n_it = 0
        n_it_last = 0

        white_segments = set(range(self.num_segments)) - self.greylist_segments

        while len(self.bins_to_clusters) < n_iter:

            self.save_ML_total()
            # status update
            if not n_it % 250 and self.prior_clusters is None:
                print("n unassigned: {}".format(len(self.unassigned_segs)))

            # start couting for burn in
            if not n_it % 100:
                # self.cdict_history.append(self.cluster_dict.copy())
                if not all_assigned and (self.cluster_assignments[white_segments] > -1).all():
                    all_assigned = True
                    n_it_last = n_it
                # burn in after n_seg / n_clust iteration
                if not burned_in and all_assigned and n_it - n_it_last > max(2000, self.num_segments):
                    if np.diff(np.r_[self.MLDP_total_history[-2000:]]).mean() <= 0:
                        print('burnin')
                        burned_in = True
                        n_it_last = n_it

            # pick either a segment or a cluster at random
            # pick segment
            if np.random.rand() < 0.5:
                if len(self.unassigned_segs) > 0 and len(
                        self.unassigned_segs) / self.num_segments < 0.1 and np.random.rand() < 0.5:
                    segID = np.random.choice(self.unassigned_segs)
                else:
                    segID = np.random.choice(white_segments)
                # get cluster assignment of S
                clustID = self.cluster_assignments[segID]
                # compute ML of AB = Cs (cached)
                if clustID == -1:
                    ML_AB = 0
                else:
                    ML_AB = self.cluster_MLs[clustID]

                # compute ML of A = Cs - S
                if clustID == -1:
                    ML_A = 0
                # if cluster is empty without S ML is also 0
                elif len(self.cluster_dict[clustID]) == 1:
                    ML_A = 0
                else:
                    ML_A = self._ML_cluster_remove_one(clustID, segID)
                # compute ML of S on its own
                ML_S = self._ML_cluster_from_list([segID])

                # compute ML of every other cluster C = Ck, k != s (cached)
                # for now were also allowing it to chose to stay in current cluster

                ML_C = np.array([ML for (ID, ML) in self.cluster_MLs.items()])

                # compute ML of every cluster if S joins
                ML_BC = np.array([self._ML_cluster_add_one(k, segID) for k in self.cluster_counts.keys()])

                # likelihood ratios of S joining each other cluster S -> Ck
                ML_rat_BC = ML_A + ML_BC - (ML_AB + ML_C)

                # if cluster is unassigned we set the ML ratio to 1 for staying in its own cluster
                if clustID > -1:
                    ML_rat_BC[list(self.cluster_counts.keys()).index(clustID)] = 0

                # compute ML of S starting a new cluster
                ML_new = ML_A + ML_S - ML_AB

                ML_rat = np.r_[ML_rat_BC, ML_new]

                # currently we do not support prior draws here
                # construct transition probability distribution and draw from it
                log_count_prior = self.DP_tuple_split_prior(segID)
                MLs_max = (ML_rat + log_count_prior).max()
                choice_p = np.exp(ML_rat + log_count_prior - MLs_max) / np.exp(
                    ML_rat + log_count_prior - MLs_max).sum()

                if np.isnan(choice_p.sum()):
                    print('skipping iteration {} due to nan. picked segment {}'.format(n_it, segID))
                    n_it += 1
                    continue
                choice_idx = np.random.choice(
                    np.r_[0:len(ML_rat)],
                    p=choice_p
                )

                # last = brand new, -1, -2, -3, ... = -(prior clust index) - 1
                choice = np.r_[self.cluster_counts.keys(), self.next_cluster_index][choice_idx]
                choice = int(choice)
                # if choice == next_cluster_idx then start a brand new cluster with this new index
                # if choice < 0 then we create a new cluster with the index of the old cluster
                if choice == self.next_cluster_index:
                    if clustID > -1:
                        # if the segment used to occupy a cluster by itself, do nothing if its a new cluster
                        if len(self.cluster_dict[clustID]) == 1:
                            n_it += 1
                            continue
                        else:
                            # otherwise seg was previously assigned so remove it from previous cluster
                            self.cluster_counts[clustID] -= self.segment_counts[segID]
                            self.cluster_datapoints[clustID] = self._cluster_gen_remove_one(clustID, segID)
                            self.cluster_dict[clustID].discard(segID)
                            self.cluster_MLs[clustID] = ML_A
                    else:
                        # if it wasn't previously assigned we need to remove it from the unassigned list
                        self.unassigned_segs.discard(segID)

                    # create new cluster with next available index and add segment
                    self.cluster_assignments[segID] = choice
                    self.cluster_counts[choice] = self.segment_counts[segID]
                    self.cluster_dict[choice] = sc.SortedSet([segID])
                    self.cluster_datapoints[choice] = self.segment_r_list[segID].copy()
                    self.cluster_MLs[choice] = ML_S
                    self.next_cluster_index += 1
                else:
                    # if remaining in same cluster, skip
                    if clustID == choice:
                        n_it += 1
                        continue

                    # joining existing cluster

                    # update new cluster with additional segment
                    self.cluster_assignments[segID] = choice
                    self.cluster_counts[choice] += self.segment_counts[segID]
                    self.cluster_dict[choice].add(segID)
                    self.cluster_MLs[choice] = ML_BC[list(self.cluster_counts.keys()).index(choice)]
                    # TODO possibly change to faster sorted insertion
                    self.cluster_datapoints[choice] = self._cluster_gen_from_list(self.cluster_dict[choice])
                    # if seg was previously assigned we need to update its previous cluster
                    if clustID > -1:
                        # if segment was previously alone in cluster, that cluster will be destroyed
                        if len(self.cluster_dict[clustID]) == 1:
                            del self.cluster_counts[clustID]
                            del self.cluster_dict[clustID]
                            del self.cluster_MLs[clustID]
                            del self.cluster_datapoints[clustID]
                        else:
                            # otherwise update former cluster
                            self.cluster_counts[clustID] -= self.segment_counts[segID]
                            self.cluster_datapoints[clustID] = self._cluster_gen_remove_one(clustID, segID)
                            self.cluster_dict[clustID].discard(segID)
                            self.cluster_MLs[clustID] = ML_A
                    else:
                        self.unassigned_segs.discard(segID)

            # pick cluster to merge or split
            else:
                # it only makes sense to try joining two clusters if there are at least two of them!
                if len(self.cluster_counts) < 2:
                    n_it += 1
                    continue

                clust_pick = np.random.choice(self.cluster_dict.keys())
                clust_pick_segs = np.r_[self.cluster_dict[clust_pick]].astype(int)

                # half the time we'll propose splitting this cluster
                if np.random.rand() < 0.5:
                    # if theres only one tuple then we cant split
                    if len(clust_pick_segs) == 1:
                        n_it += 1
                        continue

                    # find the best place to split these tuples based on their datapoint means
                    seg_means = np.array([self.segment_r_list[i].mean() for i in clust_pick_segs])
                    sort_indices = np.argsort(seg_means)
                    sorted_vals = seg_means[sort_indices]

                    tot_list = []
                    stay_ml = self.cluster_MLs[clust_pick]

                    sorted_segs = clust_pick_segs[sort_indices]
                    sorted_datapoints = self._cluster_gen_from_list(sorted_segs)
                    sorted_lens = self.segment_cov_bins[sorted_segs]
                    datapoint_ind = sorted_lens[0]

                    search_inds = np.r_[1:len(sorted_vals)]
                    for i in search_inds:
                        A_list = sorted_segs[:i]
                        B_list = sorted_segs[i:]

                        A_r = sorted_datapoints[:datapoint_ind]
                        B_r = sorted_datapoints[datapoint_ind:]
                        ML_rat = self._ML_cluster_from_r(A_r) + self._ML_cluster_from_r(B_r) - stay_ml
                        dp_prior_rat = self.DP_split_prior(A_list, B_list)
                        ML_tot = ML_rat + dp_prior_rat
                        tot_list.append(ML_tot)

                        datapoint_ind += sorted_lens[i]
                    tot_list = np.array(tot_list)
                    tot_max = tot_list.max()
                    choice_p = np.exp(tot_list - tot_max) / np.exp(tot_list - tot_max).sum()
                    split_ind = np.random.choice(len(tot_list), p=choice_p)

                    A_list = sorted_segs[:split_ind + 1]
                    B_list = sorted_segs[split_ind + 1:]

                    # add ML ratios to get the likelihood of splitting
                    ML_tot = tot_list[split_ind]

                    # we split with probability equal to this likelihood
                    # to avoid overflow with large positive lls
                    if ML_tot >= 0:
                        split_prob = 1
                    else:
                        split_prob = np.exp(ML_tot)
                    if np.random.rand() < split_prob:
                        # split these clusters

                        # update cluster pick to include only segments from list A
                        self.cluster_counts[clust_pick] = sum(self.segment_counts[A_list])
                        self.cluster_dict[clust_pick] = sc.SortedSet(A_list)
                        self.cluster_MLs[clust_pick] = self._ML_cluster_from_list(A_list)
                        self.cluster_datapoints[clust_pick] = self._cluster_gen_from_list(sorted(A_list))

                        # create new cluster with next available index and add segments from list B
                        self.cluster_assignments[B_list] = self.next_cluster_index
                        self.cluster_counts[self.next_cluster_index] = sum(self.segment_counts[B_list])
                        self.cluster_dict[self.next_cluster_index] = sc.SortedSet(B_list)
                        self.cluster_MLs[self.next_cluster_index] = self._ML_cluster_from_list(B_list)
                        self.cluster_datapoints[self.next_cluster_index] = self._cluster_gen_from_list(sorted(B_list))
                        self.next_cluster_index += 1

                # otherwise we'll propose a merge
                else:
                    # get ML of this cluster merged with each of the other existing clusters

                    ML_join = [self._ML_cluster_merge(i, clust_pick) if i != clust_pick else
                               self.cluster_MLs[i] for i in self.cluster_dict.keys()]
                    # we need to compare this ML with the ML of leaving the target cluster and the picked cluster on their own
                    ML_split = np.array(self.cluster_MLs.values()) + self.cluster_MLs[clust_pick]
                    ML_split[self.cluster_MLs.keys().index(clust_pick)] = self.cluster_MLs[clust_pick]
                    ML_rat = np.array(ML_join) - ML_split

                    count_prior = np.r_[self.DP_merge_prior(clust_pick)]

                    # construct transition probability distribution and draw from it
                    MLs_max = (ML_rat + count_prior).max()
                    choice_p = np.exp(ML_rat + count_prior - MLs_max) / np.exp(
                        ML_rat + count_prior - MLs_max).sum()

                    if np.isnan(choice_p.sum()):
                        print("skipping iteration {} due to nan".format(n_it))
                        print(ML_rat)
                        print(count_prior)
                        print(choice_p)
                        n_it += 1
                        continue

                    choice_idx = np.random.choice(
                        np.r_[0:len(ML_rat)],
                        p=choice_p
                    )

                    choice = np.r_[self.cluster_counts.keys()][choice_idx]
                    choice = int(choice)

                    if choice != clust_pick:
                        # we need to merge clust_pick and choice_idx which we do by merging to the cluster with more
                        # segments
                        tup = (clust_pick, choice)
                        larger_cluster = np.argmax([self.cluster_counts[clust_pick], self.cluster_counts[choice]])
                        merged_ID = tup[larger_cluster]
                        vacatingID = tup[int(not larger_cluster)]

                        # move vacatingID to newclustID
                        # update new cluster with additional segments
                        vacating_segs = self.cluster_dict[vacatingID]
                        self.cluster_assignments[vacating_segs] = merged_ID
                        self.cluster_counts[merged_ID] += self.segment_counts[vacating_segs].sum()
                        self.cluster_dict[merged_ID] = self.cluster_dict[merged_ID].union(vacating_segs)
                        self.cluster_MLs[merged_ID] = ML_join[choice_idx]
                        self.cluster_datapoints[merged_ID] = self._cluster_gen_from_list(
                            self.cluster_dict[merged_ID])

                        # delete last cluster
                        del self.cluster_counts[vacatingID]
                        del self.cluster_dict[vacatingID]
                        del self.cluster_MLs[vacatingID]
                        del self.cluster_datapoints[vacatingID]

            # save draw after burn in for every n_seg / (n_clust / 2) iterations
            # if burned_in and n_it - n_it_last > self.num_segments / (len(self.cluster_counts) * 2):
            if burned_in and n_it - n_it_last > self.num_segments:
                self.bins_to_clusters.append(self.cluster_assignments.copy())
                self.clusters_to_segs.append(self.cluster_dict.copy())
                self.draw_indices.append(n_it)
                n_it_last = n_it

            n_it += 1

        #assign the greylisted segments
        self.assign_greylist()

        # return the clusters from the last draw and the counts
        return self.clusters_to_segs

    # by default uses last sample
    def visualize_ACDP(self, save_path):
        # precompute the fallback ACDP numbers
        ADP_dict = {}
        for ADP, group in self.cov_df.loc[self.cov_df.dp_draw == 0].groupby('allelic_cluster'):
            ADP_dict[ADP] = (group['maj_count'].sum(), group['min_count'].sum())

        # compute chr ends for plotting
        allelic_segs = pd.read_pickle(self.allelic_segs_path)
        chrbdy = allelic_segs.dropna().loc[:, ["start", "end"]]
        chr_ends = chrbdy.loc[chrbdy["start"] != 0, "end"].cumsum()

        # helper function for plotting
        def _scatter_apply(_x, _minor, _major):
            _f = np.zeros(len(x))
            _f[x.allele == -1] = _minor / (_minor + _major)
            _f[x.allele == 1] = _major / (_minor + _major)
            centers = x.start_g.values + (x.end_g.values - x.start_g.values) / 2
            return centers, _f

        plt.figure(6, figsize=[19.2, 5.39])
        plt.clf()
        full_df = list(self.cov_df.groupby(['allelic_cluster', 'cov_DP_cluster', 'allele', 'dp_draw']))
        for i, c in enumerate(self.cluster_dict.keys()):
            for seg in self.cluster_dict[c]:
                x = full_df[seg][1].loc[:,
                    ["start_g", "end_g", 'allelic_cluster', 'cov_DP_mu', 'allele', 'maj_count', 'min_count']]
                adp = x['allelic_cluster'].values[0]
                if len(x) > 10:
                    major, minor = x['maj_count'].sum(), x['min_count'].sum()
                else:
                    major, minor = ADP_dict[adp]

                locs, f = _scatter_apply(x, minor, major)
                y = np.exp(x.cov_DP_mu)
                plt.scatter(
                    locs,
                    f * y,
                    color=np.array(colors)[i % len(colors)],
                    marker='.',
                    alpha=0.03,
                    s=4
                )
        for chrbdy in chr_ends[:-1]:
            plt.axvline(chrbdy, color='k')

        plt.xlabel("Genomic position")
        plt.ylabel("Coverage of major/minor alleles")

        plt.xlim((0.0, 2879000000.0))
        plt.ylim([0, 300])

        plt.savefig(save_path + 'acdp_genome_plot.png')

        #plot individual tuples within clusters
        rs = []
        for c in self.cluster_dict:
            rs.append(
                (np.array([np.array(self.segment_r_list[i]).mean() for i in self.cluster_dict[c]]).mean(), c))

        f, ax = plt.subplots(1, figsize=[19.2, 10])
        plt.clf()
        counter = 0
        cc = 0
        for c in [t[1] for t in sorted(rs)]:
            c0 = counter
            vals = [np.array(self.segment_r_list[i]) for i in self.cluster_dict[c]]

            for arr in vals:
                ax.scatter(np.repeat(counter, len(arr)), arr, marker='.', alpha=0.05, s=4)
                counter += 1
            ax.add_patch(mpl.patches.Rectangle((c0, 0), counter - c0, 300, fill=True, alpha=0.10,
                                               color=colors[cc % len(colors)]))
            if self.cluster_counts[c] > 2000:
                ax.text(c0 + (counter - c0) / 2, 0, '{}'.format(c), horizontalalignment='center')
            cc += 1

        plt.savefig(save_path + 'acdp_tuples_plot.png')

        #simple clusters plot
        plt.clf()

        counter = 0
        for c in [t[1] for t in sorted(rs)]:
            vals = [np.array(self.segment_r_list[i]).mean() for i in self.cluster_dict[c]]
            plt.scatter(np.r_[counter:counter + len(vals)], vals)
            counter += len(vals)

        plt.savefig(save_path + 'acdp_clusters_plot.png')<|MERGE_RESOLUTION|>--- conflicted
+++ resolved
@@ -189,20 +189,12 @@
 
             V = (np.exp(s.norm.rvs(mu, np.sqrt(sigma), size=10000)) * s.beta.rvs(a, b, size=10000)).var()
 
-<<<<<<< HEAD
-            #V =  np.exp(np.log(x) - mu - (C @ self.beta).flatten())
-            V = (np.exp(s.norm.rvs(mu, np.sqrt(sigma), size=10000)) * s.beta.rvs(a,b, size=10000)).var()
-            
-            self.segment_V_arr[ID] = min(V, 30)
-            self.segment_r_arr[ID] = r 
-=======
             # blacklist segments with very high variance
             if np.sqrt(V) > 15:
                 self.greylist_segments.add(ID)
 
             self.segment_V_list[ID] = V
             self.segment_r_list[ID] = r
->>>>>>> 44b978cb
             self.segment_cov_bins[ID] = group_len
             if self.coverage_prior:
                 self.segment_counts[ID] = group_len
